--- conflicted
+++ resolved
@@ -5,8 +5,6 @@
 import yaml
 import argparse
 import ast
-<<<<<<< HEAD
-<<<<<<< HEAD
 from dannce.engine.io import load_sync, load_com
 from dannce.engine.processing import prepare_save_metadata
 from dannce import (
@@ -14,14 +12,9 @@
     _param_defaults_dannce,
     _param_defaults_com,
 )
-=======
 from typing import Text, List, Tuple
 from multi_gpu import build_params_from_config_and_batch
->>>>>>> 180acd06c76edec0fb07c0b9d377970eca1dcd50
-=======
-from typing import Text, List, Tuple
-from multi_gpu import build_params_from_config_and_batch
->>>>>>> 180acd06
+
 
 import subprocess
 import time
@@ -123,7 +116,6 @@
         get_user_process = subprocess.Popen(get_user_cmd.split(), stdout=subprocess.PIPE)
         slurm_uname = get_user_process.communicate()[0].decode("utf-8").rstrip()
 
-<<<<<<< HEAD
         get_queue_cmd = "squeue -u "+slurm_uname
         get_queue_process = subprocess.Popen(get_queue_cmd.split(), stdout=subprocess.PIPE)
         queue = get_queue_process.communicate()[0].decode("utf-8").split('\n')
@@ -133,8 +125,6 @@
         return job_id, slurm_uname
 
 
-=======
->>>>>>> 180acd06
     def submit_dannce_train_grid(self) -> Tuple[List, Text]:
         """Submit dannce grid search.
 
