import sys
import pickle
import os
import yaml
import argparse
import ast
from typing import Text, List, Tuple
from cluster.multi_gpu import build_params_from_config_and_batch, load_params


import subprocess
import time
import logging

FILE_PATH = "dance.cluster.grid"

class GridHandler:
    def __init__(
        self,
        config: Text,
        grid_config: Text,
        verbose: bool = True,
        test: bool = False,
        dannce_file: Text = None,
    ):
        """Initialize grid search handler

        Args:
            config (Text): Path to base config .yaml file.
            grid_config (Text): Path to grid search config .yaml file.
            verbose (bool, optional): If True, print out batch parameters. Defaults to True.
            test (bool, optional): If True, print out system command, but do not run. Defaults to False.
            dannce_file (Text, optional): Path to dannce.mat file. Defaults to None.
        """
        self.config = config
        self.grid_config = grid_config
        self.batch_param_file = "_grid_params.p"
        self.verbose = verbose
        self.test = test

    def load_params(self, param_path: Text) -> List:
        """Load the training parameters

        Args:
            param_path (Text): Path to parameters file.

        Returns:
            List: Training parameters for each batch
        """
        with open(param_path, "rb") as file:
            params = yaml.safe_load(file)
        return params["batch_params"]

    def save_batch_params(self, batch_params: List):
        """Save the batch_param dictionary to the batch_param file

        Args:
            batch_params (List): List of batch training parameters
        """
        out_dict = {"batch_params": batch_params}
        with open(self.batch_param_file, "wb") as file:
            pickle.dump(out_dict, file)

    def load_batch_params(self) -> List:
        """Load the batch parameters

        Returns:
            List: Batch training parameters
        """
        with open(self.batch_param_file, "rb") as file:
            in_dict = pickle.load(file)
        return in_dict["batch_params"]

    def generate_batch_params_dannce(self) -> List:
        """Generate the batch parameters

        Returns:
            List: Training parameters for each batch
        """
        return self.load_params(self.grid_config)

    def submit_jobs(self, batch_params: List, cmd: Text):
        """Print out description of command and issue system command

        Args:
            batch_params (List): List of batch training parameters.
            cmd (Text): System command to be issued.
        """
        # Set logging prepend
        prepend_log_msg = FILE_PATH + ".GridHandler.submit_jobs "

        if self.verbose:
            for batch_param in batch_params:
                logging.info(prepend_log_msg + batch_param)
            logging.info(prepend_log_msg + "Command issued: ", cmd)
        if not self.test:
            if isinstance(cmd, list): 
                for i in range(len(cmd)):
                    os.environ["SLURM_ARRAY_TASK_ID"] = str(i)
                    os.system(cmd[i])
                    time.sleep(0.05)
            elif isinstance(cmd, str):
                os.system(cmd)
    
    def get_parent_job_id(self):
        """Return the job id in the last row of squeue -u <user> slurm command.
            The assumption here is that the last line of the squeue command would
            be the job_id of the parent sbatch job from which the array of jobs has
            to be called. This job_id will be used while iterating over the number 
            of jobs to set customized output file names.
        """
        
        get_user_cmd = "whoami"
        get_user_process = subprocess.Popen(get_user_cmd.split(), stdout=subprocess.PIPE)
        slurm_uname = get_user_process.communicate()[0].decode("utf-8").rstrip()

        get_queue_cmd = "squeue -u " + slurm_uname
        get_queue_process = subprocess.Popen(get_queue_cmd.split(), stdout=subprocess.PIPE)
        queue = get_queue_process.communicate()[0].decode("utf-8").split('\n')
        current_job_row = queue[-2].strip()
        job_id = current_job_row.split(' ')[0]

        return job_id, slurm_uname


    def submit_dannce_train_grid(self) -> Tuple[List, Text]:
        """Submit dannce grid search.

        Submit a training job with parameter modifications
        listed in grid_config.

        Returns:
            Tuple[List, Text]: Batch parameters list, system command
        """
        batch_params = self.generate_batch_params_dannce()

<<<<<<< HEAD
        slurm_config = load_params(load_params(self.config)["slurm_config"])
=======
        # Setup Logging for dannce_train_single_batch
        logging.basicConfig(filename=self.load_params(self.config)["log_dest"], level=self.load_params(self.config)["log_level"], 
                            format='%(asctime)s %(levelname)s:%(message)s', datefmt='%m/%d/%Y %I:%M:%S %p')

        slurm_config = self.load_params(self.load_params(self.config)["slurm_config"])
>>>>>>> 3858380b
        cmd = (
            'sbatch --wait --array=0-%d %s --wrap="%s dannce-train-single-batch %s %s"'
            % (
                len(batch_params) - 1,
                slurm_config["dannce_train_grid"],
                slurm_config["setup"],
                self.config,
                self.grid_config,
            )
        )
        if len(batch_params) > 0:
            self.save_batch_params(batch_params)
            self.submit_jobs(batch_params, cmd)
        return batch_params, cmd


def dannce_train_single_batch():
    """CLI entrypoint to train a single batch."""
    from dannce.interface import dannce_train

    # Load in parameters to modify
    config = sys.argv[1]
    grid_config = sys.argv[2]
    handler = GridHandler(config, grid_config)
    batch_params = handler.load_batch_params()
    task_id = int(os.getenv("SLURM_ARRAY_TASK_ID"))
    batch_param = batch_params[task_id]
    

    # Build final parameter dictionary
    params = build_params_from_config_and_batch(config, batch_param)

    # Setup Logging for dannce_train_single_batch
    logging.basicConfig(filename=params["log_dest"], level=params["log_level"], 
                        format='%(asctime)s %(levelname)s:%(message)s', datefmt='%m/%d/%Y %I:%M:%S %p')
    prepend_log_msg = FILE_PATH + ".dannce_train_single_batch "

    logging.info(prepend_log_msg + "Task ID = ", task_id)
    logging.info(prepend_log_msg + batch_param)

    # Train
    dannce_train(params)


def dannce_train_grid():
    """CLI entrypoint to submit a set of training parameters."""
    # Load in parameters to modify
    args = cmdline_args()
    handler = GridHandler(**args.__dict__)
    handler.submit_dannce_train_grid()


def cmdline_args():
    """Parse command line arguments

    Returns:
        [type]: Argparser values
    """
    # Make parser object
    p = argparse.ArgumentParser(
        description=__doc__,
        formatter_class=argparse.RawDescriptionHelpFormatter,
    )
    p.add_argument("config", help="Path to .yaml configuration file")
    p.add_argument("grid_config", help="Path to .yaml grid search configuration file")
    p.add_argument(
        "--verbose",
        dest="verbose",
        type=ast.literal_eval,
        default=True,
        help="If True, print out submission command and info.",
    )
    p.add_argument(
        "--test",
        dest="test",
        type=ast.literal_eval,
        default=False,
        help="If True, print out submission command and info, but do not submit jobs.",
    )
    return p.parse_args()<|MERGE_RESOLUTION|>--- conflicted
+++ resolved
@@ -134,15 +134,13 @@
         """
         batch_params = self.generate_batch_params_dannce()
 
-<<<<<<< HEAD
-        slurm_config = load_params(load_params(self.config)["slurm_config"])
-=======
+
         # Setup Logging for dannce_train_single_batch
         logging.basicConfig(filename=self.load_params(self.config)["log_dest"], level=self.load_params(self.config)["log_level"], 
                             format='%(asctime)s %(levelname)s:%(message)s', datefmt='%m/%d/%Y %I:%M:%S %p')
 
         slurm_config = self.load_params(self.load_params(self.config)["slurm_config"])
->>>>>>> 3858380b
+
         cmd = (
             'sbatch --wait --array=0-%d %s --wrap="%s dannce-train-single-batch %s %s"'
             % (
