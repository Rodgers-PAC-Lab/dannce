"""Processing functions for dannce."""
import numpy as np
from skimage.color import rgb2gray
from skimage.transform import downscale_local_mean as dsm
import imageio
import os
import dannce.engine.serve_data_DANNCE as serve_data_DANNCE
import PIL
from six.moves import cPickle
import scipy.io as sio
from scipy.ndimage.filters import maximum_filter

from dannce.engine import io
import matplotlib
import warnings

# matplotlib.use("Agg")
import matplotlib.pyplot as plt

import yaml
import shutil
import time


def initialize_vids(CONFIG_PARAMS, datadict, e, vids, pathonly=True):
    """
    Initializes video path dictionaries for a training session. This is different
        than a predict session because it operates over a single animal ("experiment")
        at a time
    """
    for i in range(len(CONFIG_PARAMS["experiment"][e]["camnames"])):
        # Rather than opening all vids, only open what is needed based on the
        # maximum frame ID for this experiment and Camera
        flist = []
        for key in datadict.keys():
            if int(key.split("_")[0]) == e:
                flist.append(
                    datadict[key]["frames"][
                        CONFIG_PARAMS["experiment"][e]["camnames"][i]
                    ]
                )

        flist = max(flist)

        # For COM prediction, we don't prepend experiment IDs
        # So detect this case and act accordingly.
        basecam = CONFIG_PARAMS["experiment"][e]["camnames"][i]
        if "_" in basecam:
            basecam = basecam.split("_")[1]

        if CONFIG_PARAMS["vid_dir_flag"]:
            addl = ""
        else:
            addl = os.listdir(
                os.path.join(CONFIG_PARAMS["experiment"][e]["viddir"], basecam,)
            )[0]
        r = generate_readers(
            CONFIG_PARAMS["experiment"][e]["viddir"],
            os.path.join(basecam, addl),
            maxopt=flist,  # Large enough to encompass all videos in directory.
            extension=CONFIG_PARAMS["experiment"][e]["extension"],
            pathonly=pathonly,
        )

        if "_" in CONFIG_PARAMS["experiment"][e]["camnames"][i]:
            vids[CONFIG_PARAMS["experiment"][e]["camnames"][i]] = {}
            for key in r:
                vids[CONFIG_PARAMS["experiment"][e]["camnames"][i]][
                    str(e) + "_" + key
                ] = r[key]
        else:
            vids[CONFIG_PARAMS["experiment"][e]["camnames"][i]] = r

    return vids


def infer_params(params, dannce_net, prediction):
    """
    Some parameters that were previously specified in configs can just be inferred
        from others, thus relieving config bloat
    """
    # Grab the camnames from *dannce.mat if not in config
    if params["camnames"] is None:
        f = grab_predict_label3d_file()
        params["camnames"] = io.load_camnames(f)
        if params["camnames"] is None:
            raise Exception("No camnames in config or in *dannce.mat")

    # Infer vid_dir_flag and extension and n_channels_in and chunks
    # from the videos and video folder organization.
    # Look into the video directory / camnames[0]. Is there a video file?
    # If so, vid_dir_flag = True
    viddir = os.path.join(params["viddir"], params["camnames"][0])
    video_files = os.listdir(viddir)

    if any([".mp4" in file for file in video_files]) or any(
        [".avi" in file for file in video_files]
    ):

        print_and_set(params, "vid_dir_flag", True)
    else:
        print_and_set(params, "vid_dir_flag", False)
        viddir = os.path.join(viddir, video_files[0])
        video_files = os.listdir(viddir)

    extension = ".mp4" if any([".mp4" in file for file in video_files]) else ".avi"
    print_and_set(params, "extension", extension)
    video_files = [file for file in video_files if extension in file]
<<<<<<< HEAD
    if len(video_files) > 1:
        video_files = sorted(video_files, key=lambda x: int(x.split(".")[0]))
        chunks = int(video_files[1].split(".")[0]) - int(video_files[0].split(".")[0])
    else:
        chunks = 10000000000000
    camf = os.path.join(viddir, video_files[0])
=======
>>>>>>> 997edb42

    # Use the camnames to find the chunks for each video
    chunks = {}
    for name in params["camnames"]:
        if params["vid_dir_flag"]:
            camdir = os.path.join(params["viddir"], name)
        else:
            camdir = os.path.join(params["viddir"], name)
            intermediate_folder = os.listdir(camdir)
            camdir = os.path.join(camdir, intermediate_folder[0])
        video_files = os.listdir(camdir)
        video_files = [f for f in video_files if ".mp4"  in f]
        video_files = sorted(video_files, key=lambda x: int(x.split(".")[0]))
        chunks[name] = np.sort([int(x.split(".")[0]) for x in video_files])
        
    print_and_set(params, "chunks", chunks)

    camf = os.path.join(viddir, video_files[0])

    # Infer n_channels_in from the video info
    v = imageio.get_reader(camf)
    im = v.get_data(0)
    v.close()
    print_and_set(params, "n_channels_in", im.shape[-1])

    # set the raw im height and width
    print_and_set(params, "raw_im_h", im.shape[0])
    print_and_set(params, "raw_im_w", im.shape[1])

    if dannce_net and params["net"] is None:
        # Here we assume that if the network and expval are specified by the user
        # then there is no reason to infer anything. net + expval compatibility
        # are subsequently verified during check_config()
        #
        # If both the net and expval are unspecified, then we use the simpler
        # 'net_type' + 'train_mode' to select the correct network and set expval.
        # During prediction, the train_mode might be missing, and in any case only the
        # expval needs to be set.
        if params["net_type"] is None:
            raise Exception("Without a net name, net_type must be specified")

        if not prediction and params["train_mode"] is None:
            raise Exception("Need to specific train_mode for DANNCE training")

        if params["net_type"] == "AVG":
            print_and_set(params, "expval", True)
        elif params["net_type"] == "MAX":
            print_and_set(params, "expval", False)
        else:
            raise Exception("{} not a valid net_type".format(params["net_type"]))

        # if not prediction:
        if params["net_type"] == "AVG" and params["train_mode"] == "finetune":
            print_and_set(params, "net", "finetune_AVG")
        elif params["net_type"] == "AVG":
            # This is the network for training from scratch.
            # This will also set the network for "continued", but that network
            # will be ignored, as for continued training the full model file
            # is loaded in without a call to construct the network. However, a value
            # for params['net'] is still required for initialization
            print_and_set(params, "net", "unet3d_big_expectedvalue")
        elif params["net_type"] == "MAX" and params["train_mode"] == "finetune":
            print_and_set(params, "net", "finetune_MAX")
        elif params["net_type"] == "MAX":
            print_and_set(params, "net", "unet3d_big")

    elif dannce_net and params["expval"] is None:
        if "AVG" in params["net"] or "expected" in params["net"]:
            print_and_set(params, "expval", True)
        else:
            print_and_set(params, "expval", False)

    if dannce_net:
        # infer crop_height and crop_width if None. Just use max dims of video, as
        # DANNCE does not need to crop.
        if params["crop_height"] is None or params["crop_width"] is None:
            im_h = []
            im_w = []
            for i in range(len(params["camnames"])):
                viddir = os.path.join(params["viddir"], params["camnames"][i])
                if not params["vid_dir_flag"]:
                    # add intermediate directory to path
                    viddir = os.path.join(params["viddir"], params["camnames"][i], os.listdir(viddir)[0])
                video_files = os.listdir(viddir)
                camf = os.path.join(viddir, video_files[0])
                v = imageio.get_reader(camf)
                im = v.get_data(0)
                v.close()
                im_h.append(im.shape[0])
                im_w.append(im.shape[1])

            if params["crop_height"] is None:
                print_and_set(params, "crop_height", [0, np.max(im_h)])
            if params["crop_width"] is None:
                print_and_set(params, "crop_width", [0, np.max(im_w)])

        if params["max_num_samples"] is not None:
            if params["max_num_samples"] == "max":
                print_and_set(params, "maxbatch", "max")
            elif isinstance(params["max_num_samples"], (int, np.integer)):
                print_and_set(
                    params,
                    "maxbatch",
                    int(params["max_num_samples"] // params["batch_size"]),
                )
            else:
                raise TypeError("max_num_samples must be an int or 'max'")
        else:
            print_and_set(params, "maxbatch", "max")

        if params["start_sample"] is not None:
            if isinstance(params["start_sample"], (int, np.integer)):
                print_and_set(
                    params,
                    "start_batch",
                    int(params["start_sample"] // params["batch_size"]),
                )
            else:
                raise TypeError("start_sample must be an int.")
        else:
            print_and_set(params, "start_batch", 0)

        if params["vol_size"] is not None:
            print_and_set(params, "vmin", -1 * params["vol_size"] / 2)
            print_and_set(params, "vmax", params["vol_size"] / 2)

    # There will be straneg behavior if using a mirror acquisition system and are cropping images
    if params["mirror"] and params["crop_height"][-1] != params["raw_im_h"]:
        msg = "Note: You are using a mirror acquisition system with image cropping."
        msg = msg + " All coordinates will be flipped relative to the raw image height, so ensure that your labels are also in that reference frame."
        warnings.warn(msg)

    return params


def print_and_set(params, varname, value):
    # Should add new values to params in place, no need to return
    params[varname] = value
    print("Setting {} to {}.".format(varname, params[varname]))


def check_config(params, dannce_net, prediction):
    """
    Add parameter checks and restrictions here.
    """
    check_camnames(params)

    if params["exp"] is not None:
        for expdict in params["exp"]:
            check_camnames(expdict)

    if dannce_net:
        check_net_expval(params)
        check_vmin_vmax(params)


def check_vmin_vmax(params):
    for v in ["vmin", "vmax", "nvox"]:
        if params[v] is None:
            raise Exception(
                "{} not in parameters. Please add it, or use vol_size instead of vmin and vmax".format(
                    v
                )
            )

def get_ft_wt(params):
    if params["dannce_finetune_weights"] is not None:
        weights = os.listdir(params["dannce_finetune_weights"])
        weights = [f for f in weights if ".hdf5" in f]
        weights = weights[0]

        return os.path.join(
            params["dannce_finetune_weights"], weights
                )

def check_camnames(camp):
    """
    Raises an exception if camera names contain '_'
    """
    if "camnames" in camp:
        for cam in camp["camnames"]:
            if "_" in cam:
                raise Exception("Camera names cannot contain '_' ")


def check_net_expval(params):
    """
    Raise an exception if the network and expval (i.e. AVG/MAX) are incompatible
    """
    if params["net"] is None:
        raise Exception("net is None. You must set either net or net_type.")
    if params["net_type"] is not None:
        if (
            params["net_type"] == "AVG"
            and "AVG" not in params["net"]
            and "expected" not in params["net"]
        ):
            raise Exception("net_type is set to AVG, but you are using a MAX network")
        if (
            params["net_type"] == "MAX"
            and "MAX" not in params["net"]
            and params["net"] != "unet3d_big"
        ):
            raise Exception("net_type is set to MAX, but you are using a AVG network")

    if (
        params["expval"]
        and "AVG" not in params["net"]
        and "expected" not in params["net"]
    ):
        raise Exception("expval is set to True but you are using a MAX network")
    if (
        not params["expval"]
        and "MAX" not in params["net"]
        and params["net"] != "unet3d_big"
    ):
        raise Exception("expval is set to False but you are using an AVG network")


def copy_config(RESULTSDIR, main_config, io_config):
    """
    Copies config files into the results directory, and creates results
        directory if necessary
    """
    print("Saving results to: {}".format(RESULTSDIR))

    if not os.path.exists(RESULTSDIR):
        os.makedirs(RESULTSDIR)

    mconfig = os.path.join(
        RESULTSDIR, "copy_main_config_" + main_config.split(os.sep)[-1]
    )
    dconfig = os.path.join(RESULTSDIR, "copy_io_config_" + io_config.split(os.sep)[-1])

    shutil.copyfile(main_config, mconfig)
    shutil.copyfile(io_config, dconfig)


def make_data_splits(samples, params, RESULTSDIR, num_experiments):
    """
    Make train/validation splits from list of samples, or load in a specific
        list of sampleIDs if desired.
    """
    # TODO: Switch to .mat from .pickle so that these lists are easier to read
    # and change.

    partition = {}
    if params["load_valid"] is None:
        all_inds = np.arange(len(samples))

        # extract random inds from each set for validation
        v = params["num_validation_per_exp"]
        valid_inds = []

        if params["num_validation_per_exp"] > 0:  # if 0, do not perform validation
            for e in range(num_experiments):
                tinds = [
                    i for i in range(len(samples)) if int(samples[i].split("_")[0]) == e
                ]
                valid_inds = valid_inds + list(
                    np.random.choice(tinds, (v,), replace=False)
                )
                valid_inds = list(np.sort(valid_inds))

        train_inds = [i for i in all_inds if i not in valid_inds]

        assert (set(valid_inds) & set(train_inds)) == set()

        partition["valid_sampleIDs"] = samples[valid_inds]
        partition["train_sampleIDs"] = samples[train_inds]

        # Save train/val inds
        with open(os.path.join(RESULTSDIR, "val_samples.pickle"), "wb") as f:
            cPickle.dump(partition["valid_sampleIDs"], f)

        with open(os.path.join(RESULTSDIR, "train_samples.pickle"), "wb") as f:
            cPickle.dump(partition["train_sampleIDs"], f)
    else:
        # Load validation samples from elsewhere
        with open(os.path.join(params["load_valid"], "val_samples.pickle"), "rb",) as f:
            partition["valid_sampleIDs"] = cPickle.load(f)
        partition["train_sampleIDs"] = [
            f for f in samples if f not in partition["valid_sampleIDs"]
        ]

    return partition


def rename_weights(traindir, kkey, mon):
    """
    At the end of DANNCe or COM training, rename the best weights file with the epoch #
        and value of the monitored quantity
    """
    # First load in the training.csv
    r = np.genfromtxt(os.path.join(traindir, "training.csv"), delimiter=",", names=True)
    e = r["epoch"]
    q = r[mon]
    minq = np.min(q)
    beste = e[np.argmin(q)]

    newname = "weights." + str(int(beste)) + "-" + "{:.5f}".format(minq) + ".hdf5"

    os.rename(os.path.join(traindir, kkey), os.path.join(traindir, newname))


def make_paths_safe(params):
    """Given a parameter dictionary, loops through the keys and replaces any \\ or / with os.sep
    to promote OS agnosticism
    """
    for key in params.keys():
        if isinstance(params[key], str):
            params[key] = params[key].replace("/", os.sep)
            params[key] = params[key].replace("\\", os.sep)

    return params


def trim_COM_pickle(fpath, start_sample, end_sample, opath=None):
    """Trim dictionary entries to the range [start_sample, end_sample].

    spath is the output path for saving the trimmed COM dictionary, if desired
    """
    with open(fpath, "rb") as f:
        save_data = cPickle.load(f)
    sd = {}

    for key in save_data:
        if key >= start_sample and key <= end_sample:
            sd[key] = save_data[key]

    with open(opath, "wb") as f:
        cPickle.dump(sd, f)
    return sd


def save_params(outdir, params):
    """
    Save copy of params to outdir as .mat file
    """
    sio.savemat(os.path.join(outdir, "copy_params.mat"), prepare_save_metadata(params))

    return True

<<<<<<< HEAD
def make_none_safe(pdict):
    if isinstance(pdict, dict):
        for key in pdict:
            pdict[key] = make_none_safe(pdict[key])
    else:
        if pdict is None or (isinstance(pdict, list) and None in pdict) or (isinstance(pdict, tuple) and None in pdict):
            return "None"
        else:
            return pdict
=======
>>>>>>> 997edb42

def prepare_save_metadata(params):
    """
    To save metadata, i.e. the prediction param values associated with COM or DANNCE
        output, we need to convert loss and metrics and net into names, and remove
        the 'experiment' field
    """

    # Need to convert None to string but still want to conserve the metadat structure
    # format, so we don't want to convert the whole dict to a string
    meta = params.copy()

    if "experiment" in meta:
        del meta["experiment"]
    if "loss" in meta:
        meta["loss"] = meta["loss"].__name__
    if "net" in meta:
        meta["net"] = meta["net"].__name__
    if "metric" in meta:
        meta["metric"] = [
            f.__name__ if not isinstance(f, str) else f for f in meta["metric"]
        ]

    make_none_safe(meta)

    return meta


def save_COM_dannce_mat(params, com3d, sampleID):
    """
    Instead of saving 3D COM to com3d.mat, save it into the dannce.mat file, which
    streamlines subsequent dannce access.
    """
    com = {}
    com["com3d"] = com3d
    com["sampleID"] = sampleID
    com["metadata"] = prepare_save_metadata(params)

    # Open dannce.mat file, add com and re-save
    print("Saving COM predictions to " + params["label3d_file"])
    rr = sio.loadmat(params["label3d_file"])
    # For safety, save old file to temp and delete it at the end
    sio.savemat(params["label3d_file"] + ".temp", rr)
    rr["com"] = com
    sio.savemat(params["label3d_file"], rr)

    os.remove(params["label3d_file"] + ".temp")


def save_COM_checkpoint(save_data, RESULTSDIR, datadict_, cameras, params, file_name="com3d"):
    """
    Saves COM pickle and matfiles

    """
    # Save undistorted 2D COMs and their 3D triangulations
    f = open(os.path.join(RESULTSDIR, file_name + ".pickle"), "wb")
    cPickle.dump(save_data, f)
    f.close()

    # We need to remove the eID in front of all the keys in datadict
    # for prepare_COM to run properly
    datadict_save = {}
    for key in datadict_:
        datadict_save[int(float(key.split("_")[-1]))] = datadict_[key]

    if params["n_instances"] > 1:
        if params["n_channels_out"] > 1:
            linking_method = "multi_channel"
        else:
            linking_method = "euclidean"
        _, com3d_dict = serve_data_DANNCE.prepare_COM_multi_instance(
            os.path.join(RESULTSDIR, file_name + ".pickle"),
            datadict_save,
            comthresh=0,
            weighted=False,
            camera_mats=cameras,
            linking_method=linking_method,
        )
    else:
        prepare_func = serve_data_DANNCE.prepare_COM
        _, com3d_dict = serve_data_DANNCE.prepare_COM(
            os.path.join(RESULTSDIR, file_name + ".pickle"),
            datadict_save,
            comthresh=0,
            weighted=False,
            camera_mats=cameras,
            method="median",
        )

    cfilename = os.path.join(RESULTSDIR, file_name + ".mat")
    print("Saving 3D COM to {}".format(cfilename))
    samples_keys = list(com3d_dict.keys())

    if params["n_instances"] > 1:
        c3d = np.zeros((len(samples_keys), 3, params["n_instances"]))
    else:
        c3d = np.zeros((len(samples_keys), 3))

    for i in range(len(samples_keys)):
        c3d[i] = com3d_dict[samples_keys[i]]

    sio.savemat(
        cfilename,
        {
            "sampleID": samples_keys,
            "com": c3d,
            "metadata": prepare_save_metadata(params),
        },
    )

    # Also save a copy into the label3d file
    # save_COM_dannce_mat(params, c3d, samples_keys)


def inherit_config(child, parent, keys):
    """
    If a key in keys does not exist in child, assigns the key-value in parent to
        child.
    """
    for key in keys:
        if key not in child.keys():
            child[key] = parent[key]
            print(
                "{} not found in io.yaml file, falling back to main config".format(key)
            )

    return child


def grab_predict_label3d_file(defaultdir=""):
    """
    Finds the paths to the training experiment yaml files.
    """
    def_ep = os.path.join(".", defaultdir)
    label3d_files = os.listdir(def_ep)
    label3d_files = [
        os.path.join(def_ep, f) for f in label3d_files if "dannce.mat" in f
    ]
    label3d_files.sort()

    if len(label3d_files) == 0:
        raise Exception("Did not find any *dannce.mat file in {}".format(def_ep))
    print("Using the following *dannce.mat files: {}".format(label3d_files[0]))
    return label3d_files[0]


def load_expdict(params, e, expdict, _DEFAULT_VIDDIR):
    """
    Load in camnames and video directories and label3d files for a single experiment
        during training.
    """
    exp = params.copy()
    exp = make_paths_safe(exp)
    exp["label3d_file"] = expdict["label3d_file"]
    exp["base_exp_folder"] = os.path.dirname(exp["label3d_file"])

    if "viddir" not in expdict:
        # if the videos are not at the _DEFAULT_VIDDIR, then it must
        # be specified in the io.yaml experiment portion
        exp["viddir"] = os.path.join(exp["base_exp_folder"], _DEFAULT_VIDDIR)
    else:
        exp["viddir"] = expdict["viddir"]
    print("Experiment {} using videos in {}".format(e, exp["viddir"]))

    l3d_camnames = io.load_camnames(expdict["label3d_file"])
    if "camnames" in expdict:
        exp["camnames"] = expdict["camnames"]
    elif l3d_camnames is not None:
        exp["camnames"] = l3d_camnames
    print("Experiment {} using camnames: {}".format(e, exp["camnames"]))

    # Use the camnames to find the chunks for each video
    chunks = {}
    for name in exp["camnames"]:
        if exp["vid_dir_flag"]:
            camdir = os.path.join(exp["viddir"], name)
        else:
            camdir = os.path.join(exp["viddir"], name)
            intermediate_folder = os.listdir(camdir)
            camdir = os.path.join(camdir, intermediate_folder[0])
        video_files = os.listdir(camdir)
        video_files = [f for f in video_files if ".mp4"  in f]
        video_files = sorted(video_files, key=lambda x: int(x.split(".")[0]))
        chunks[str(e) + '_' + name] = np.sort([int(x.split(".")[0]) for x in video_files])
    exp["chunks"] = chunks
    print(chunks)
    return exp


def batch_rgb2gray(imstack):
    """Convert to gray image-wise.

    batch dimension is first.
    """
    grayim = np.zeros((imstack.shape[0], imstack.shape[1], imstack.shape[2]), "float32")
    for i in range(grayim.shape[0]):
        grayim[i] = rgb2gray(imstack[i].astype("uint8"))
    return grayim


def return_tile(imstack, fac=2):
    """Crop a larger image into smaller tiles without any overlap."""
    height = imstack.shape[1] // fac
    width = imstack.shape[2] // fac
    out = np.zeros(
        (imstack.shape[0] * fac * fac, height, width, imstack.shape[3]), "float32"
    )
    cnt = 0
    for i in range(imstack.shape[0]):
        for j in np.arange(0, imstack.shape[1], height):
            for k in np.arange(0, imstack.shape[2], width):
                out[cnt, :, :, :] = imstack[i, j : j + height, k : k + width, :]
                cnt = cnt + 1
    return out


def tile2im(imstack, fac=2):
    """Reconstruct lagrer image from tiled data."""
    height = imstack.shape[1]
    width = imstack.shape[2]
    out = np.zeros(
        (imstack.shape[0] // (fac * fac), height * fac, width * fac, imstack.shape[3]),
        "float32",
    )
    cnt = 0
    for i in range(out.shape[0]):
        for j in np.arange(0, out.shape[1], height):
            for k in np.arange(0, out.shape[2], width):
                out[i, j : j + height, k : k + width, :] = imstack[cnt]
                cnt += 1
    return out


def downsample_batch(imstack, fac=2, method="PIL"):
    """Downsample each image in a batch."""

    if method == "PIL":
        out = np.zeros(
            (
                imstack.shape[0],
                imstack.shape[1] // fac,
                imstack.shape[2] // fac,
                imstack.shape[3],
            ),
            "float32",
        )
        if out.shape[-1] == 3:
            # this is just an RGB image, so no need to loop over channels with PIL
            for i in range(imstack.shape[0]):
                out[i] = np.array(
                    PIL.Image.fromarray(imstack[i].astype("uint8")).resize(
                        (out.shape[2], out.shape[1]), resample=PIL.Image.LANCZOS
                    )
                )
        else:
            for i in range(imstack.shape[0]):
                for j in range(imstack.shape[3]):
                    out[i, :, :, j] = np.array(
                        PIL.Image.fromarray(imstack[i, :, :, j]).resize(
                            (out.shape[2], out.shape[1]), resample=PIL.Image.LANCZOS
                        )
                    )

    elif method == "dsm":
        out = np.zeros(
            (
                imstack.shape[0],
                imstack.shape[1] // fac,
                imstack.shape[2] // fac,
                imstack.shape[3],
            ),
            "float32",
        )
        for i in range(imstack.shape[0]):
            for j in range(imstack.shape[3]):
                out[i, :, :, j] = dsm(imstack[i, :, :, j], (fac, fac))

    elif method == "nn":
        out = imstack[:, ::fac, ::fac]

    elif fac > 1:
        raise Exception("Downfac > 1. Not a valid downsampling method")

    return out


def batch_maximum(imstack):
    """Find the location of the maximum for each image in a batch."""
    maxpos = np.zeros((imstack.shape[0], 2))
    for i in range(imstack.shape[0]):
        if np.isnan(imstack[i, 0, 0]):
            maxpos[i, 0] = np.nan
            maxpos[i, 1] = np.nan
        else:
            ind = np.unravel_index(
                np.argmax(np.squeeze(imstack[i]), axis=None),
                np.squeeze(imstack[i]).shape,
            )
            maxpos[i, 0] = ind[1]
            maxpos[i, 1] = ind[0]
    return maxpos


def generate_readers(
    viddir, camname, minopt=0, maxopt=300000, pathonly=False, extension=".mp4"
):
    """Open all mp4 objects with imageio, and return them in a dictionary."""
    out = {}
    mp4files = [
        os.path.join(camname, f)
        for f in os.listdir(os.path.join(viddir, camname))
        if extension in f
        and int(f.rsplit(extension)[0]) <= maxopt
        and int(f.rsplit(extension)[0]) >= minopt
    ]

    # This is a trick (that should work) for getting rid of
    # awkward sub-directory folder names when they are being used
    mp4files_scrub = [
        os.path.join(
            os.path.normpath(f).split(os.sep)[0], os.path.normpath(f).split(os.sep)[-1]
        )
        for f in mp4files
    ]

    pixelformat = "yuv420p"
    input_params = []
    output_params = []

    for i in range(len(mp4files)):
        if pathonly:
            out[mp4files_scrub[i]] = os.path.join(viddir, mp4files[i])
        else:
            print("NOTE: Ignoring {} files numbered above {}".format(extensions,maxopt))
            out[mp4files_scrub[i]] = imageio.get_reader(
                os.path.join(viddir, mp4files[i]),
                pixelformat=pixelformat,
                input_params=input_params,
                output_params=output_params,
            )

    return out


def cropcom(im, com, size=512):
    """Crops single input image around the coordinates com."""
    minlim_r = int(np.round(com[1])) - size // 2
    maxlim_r = int(np.round(com[1])) + size // 2
    minlim_c = int(np.round(com[0])) - size // 2
    maxlim_c = int(np.round(com[0])) + size // 2

    out = im[np.max([minlim_r, 0]) : maxlim_r, np.max([minlim_c, 0]) : maxlim_c, :]

    dim = out.shape[2]

    # pad with zeros if region ended up outside the bounds of the original image
    if minlim_r < 0:
        out = np.concatenate(
            (np.zeros((abs(minlim_r), out.shape[1], dim)), out), axis=0
        )
    if maxlim_r > im.shape[0]:
        out = np.concatenate(
            (out, np.zeros((maxlim_r - im.shape[0], out.shape[1], dim))), axis=0
        )
    if minlim_c < 0:
        out = np.concatenate(
            (np.zeros((out.shape[0], abs(minlim_c), dim)), out), axis=1
        )
    if maxlim_c > im.shape[1]:
        out = np.concatenate(
            (out, np.zeros((out.shape[0], maxlim_c - im.shape[1], dim))), axis=1
        )

    return out


def write_config(resultsdir, configdict, message, filename="modelconfig.cfg"):
    """Write a dictionary of k-v pairs to file.

    A much more customizable configuration writer. Accepts a dictionary of
    key-value pairs and just writes them all to file,
    together with a custom message
    """
    f = open(resultsdir + filename, "w")
    for key in configdict:
        f.write("{}: {}\n".format(key, configdict[key]))
    f.write("message:" + message)


def read_config(filename):
    """Read configuration file.

    :param filename: Path to configuration file.
    """
    with open(filename) as f:
        CONFIG_PARAMS = yaml.safe_load(f)

    return CONFIG_PARAMS


def plot_markers_2d(im, markers, newfig=True):
    """Plot markers in two dimensions."""

    if newfig:
        plt.figure()
    plt.imshow((im - np.min(im)) / (np.max(im) - np.min(im)))

    for mark in range(markers.shape[-1]):
        ind = np.unravel_index(
            np.argmax(markers[:, :, mark], axis=None), markers[:, :, mark].shape
        )
        plt.plot(ind[1], ind[0], ".r")


def preprocess_3d(im_stack):
    """Easy inception-v3 style image normalization across a set of images."""
    im_stack /= 127.5
    im_stack -= 1.0
    return im_stack


def norm_im(im):
    """Normalize image."""
    return (im - np.min(im)) / (np.max(im) - np.min(im))


def plot_markers_3d(stack, nonan=True):
    """Return the 3d coordinates for each of the peaks in probability maps."""
    x = []
    y = []
    z = []
    for mark in range(stack.shape[-1]):
        ind = np.unravel_index(
            np.argmax(stack[:, :, :, mark], axis=None), stack[:, :, :, mark].shape
        )
        if ~np.isnan(stack[0, 0, 0, mark]) and nonan:
            x.append(ind[1])
            y.append(ind[0])
            z.append(ind[2])
        elif ~np.isnan(stack[0, 0, 0, mark]) and not nonan:
            x.append(ind[1])
            y.append(ind[0])
            z.append(ind[2])
        elif not nonan:
            x.append(np.nan)
            y.append(np.nan)
            z.append(np.nan)
    return x, y, z


def plot_markers_3d_tf(stack, nonan=True):
    """Return the 3d coordinates for each of the peaks in probability maps."""
    import tensorflow as tf

    with tf.device(stack.device):
        n_mark = stack.shape[-1]
        indices = tf.math.argmax(tf.reshape(stack, [-1, n_mark]), output_type="int32")
        inds = unravel_index(indices, stack.shape[:-1])

        if ~tf.math.reduce_any(tf.math.is_nan(stack[0, 0, 0, :])) and (
            nonan or not nonan
        ):
            x = inds[1]
            y = inds[0]
            z = inds[2]
        elif not nonan:
            x = tf.Variable(tf.cast(inds[1], "float32"))
            y = tf.Variable(tf.cast(inds[0], "float32"))
            z = tf.Variable(tf.cast(inds[3], "float32"))
            nans = tf.math.is_nan(stack[0, 0, 0, :])
            for mark in range(0, n_mark):
                if nans[mark]:
                    x[mark].assign(np.nan)
                    y[mark].assign(np.nan)
                    z[mark].assign(np.nan)
        return x, y, z


def plot_markers_3d_torch(stack, nonan=True):
    """Return the 3d coordinates for each of the peaks in probability maps."""
    import torch

    n_mark = stack.shape[-1]
    index = stack.flatten(0, 2).argmax(dim=0).to(torch.int32)
    inds = unravel_index(index, stack.shape[:-1])
    if ~torch.any(torch.isnan(stack[0, 0, 0, :])) and (nonan or not nonan):
        x = inds[1]
        y = inds[0]
        z = inds[2]
    elif not nonan:
        x = inds[1]
        y = inds[0]
        z = inds[2]
        for mark in range(0, n_mark):
            if torch.isnan(stack[:, :, :, mark]):
                x[mark] = torch.nan
                y[mark] = torch.nan
                z[mark] = torch.nan
    return x, y, z


def unravel_index(index, shape):
    out = []
    for dim in reversed(shape):
        out.append(index % dim)
        index = index // dim
    return tuple(reversed(out))


def grid_channelwise_max(grid_):
    """Return the max value in each channel over a 3D volume.

    input--
        grid_: shape (nvox, nvox, nvox, nchannels)

    output--
        shape (nchannels,)
    """
    return np.max(np.max(np.max(grid_, axis=0), axis=0), axis=0)


def moment_3d(im, mesh, thresh=0):
    """Get the normalized spatial moments of the 3d image stack.

    inputs--
        im: 3d volume confidence map, one for each channel (marker)
            i.e. shape (nvox,nvox,nvox,nchannels)
        mesh: spatial coordinates for every position on im
        thresh: threshold applied to im before calculating moments
    """
    x = []
    y = []
    z = []
    for mark in range(im.shape[3]):
        # get normalized probabilities
        im_norm = (im[:, :, :, mark] * (im[:, :, :, mark] >= thresh)) / np.sum(
            im[:, :, :, mark] * (im[:, :, :, mark] >= thresh)
        )
        x.append(np.sum(mesh[0] * im_norm))
        y.append(np.sum(mesh[1] * im_norm))
        z.append(np.sum(mesh[2] * im_norm))
    return x, y, z


def get_peak_inds(map_):
    """Return the indices of the peak value of an n-d map."""
    return np.unravel_index(np.argmax(map_, axis=None), map_.shape)

def get_peak_inds_multi_instance(im, n_instances, window_size=10):
    """Return top n_instances local peaks through non-max suppression."""
    bw = (im == maximum_filter(im, footprint=np.ones((window_size, window_size))))
    inds = np.argwhere(bw)
    vals = im[inds[:, 0], inds[:, 1]]
    idx = np.argsort(vals)[::-1]
    return inds[idx[:n_instances], :]

def get_marker_peaks_2d(stack):
    """Return the concatenated coordinates of all peaks for each map/marker."""
    x = []
    y = []
    for i in range(stack.shape[-1]):
        inds = get_peak_inds(stack[:, :, i])
        x.append(inds[1])
        y.append(inds[0])
    return x, y


def savedata_expval(
    fname, params, write=True, data=None, num_markers=20, tcoord=True, pmax=False
):
    """Save the expected values."""
    if data is None:
        f = open(fname, "rb")
        data = cPickle.load(f)
        f.close()

    d_coords = np.zeros((len(list(data.keys())), 3, num_markers))
    t_coords = np.zeros((len(list(data.keys())), 3, num_markers))
    sID = np.zeros((len(list(data.keys())),))
    p_max = np.zeros((len(list(data.keys())), num_markers))

    for (i, key) in enumerate(data.keys()):
        d_coords[i] = data[key]["pred_coord"]
        if tcoord:
            t_coords[i] = np.reshape(data[key]["true_coord_nogrid"], (3, num_markers))
        if pmax:
            p_max[i] = data[key]["pred_max"]
        sID[i] = data[key]["sampleID"]

        sdict = {
            "pred": d_coords,
            "data": t_coords,
            "p_max": p_max,
            "sampleID": sID,
            "metadata": prepare_save_metadata(params),
        }
    if write and data is None:
        sio.savemat(
            fname.split(".pickle")[0] + ".mat", sdict,
        )
    elif write and data is not None:
        sio.savemat(fname, sdict)

    return d_coords, t_coords, p_max, sID


def savedata_tomat(
    fname,
    params,
    vmin,
    vmax,
    nvox,
    write=True,
    data=None,
    num_markers=20,
    tcoord=True,
    tcoord_scale=True,
    addCOM=None,
):
    """Save pickled data to a mat file.

    From a save_data structure saved to a *.pickle file, save a matfile
        with useful variables for easier manipulation in matlab.
    Also return pred_out_world and other variables for plotting within jupyter
    """
    if data is None:
        f = open(fname, "rb")
        data = cPickle.load(f)
        f.close()

    d_coords = np.zeros((list(data.keys())[-1] + 1, 3, num_markers))
    t_coords = np.zeros((list(data.keys())[-1] + 1, 3, num_markers))
    p_max = np.zeros((list(data.keys())[-1] + 1, num_markers))
    log_p_max = np.zeros((list(data.keys())[-1] + 1, num_markers))
    sID = np.zeros((list(data.keys())[-1] + 1,))
    for (i, key) in enumerate(data.keys()):
        d_coords[i] = data[key]["pred_coord"]
        if tcoord:
            t_coords[i] = np.reshape(data[key]["true_coord_nogrid"], (3, num_markers))
        p_max[i] = data[key]["pred_max"]
        log_p_max[i] = data[key]["logmax"]
        sID[i] = data[key]["sampleID"]

    vsize = (vmax - vmin) / nvox
    # First, need to move coordinates over to centers of voxels
    pred_out_world = vmin + d_coords * vsize + vsize / 2

    if tcoord and tcoord_scale:
        t_coords = vmin + t_coords * vsize + vsize / 2

    if addCOM is not None:
        # We use the passed comdict to add back in the com, this is useful
        # if one wnats to bootstrap on these values for COMnet or otherwise
        for i in range(len(sID)):
            pred_out_world[i] = pred_out_world[i] + addCOM[int(sID)][:, np.newaxis]

    sdict = {
        "pred": pred_out_world,
        "data": t_coords,
        "p_max": p_max,
        "sampleID": sID,
        "log_pmax": log_p_max,
        "metadata": prepare_save_metadata(params),
    }
    if write and data is None:
        sio.savemat(
            fname.split(".pickle")[0] + ".mat", sdict,
        )
    elif write and data is not None:
        sio.savemat(
            fname, sdict,
        )
    return pred_out_world, t_coords, p_max, log_p_max, sID


def spatial_expval(map_):
    """Calculate the spatial expected value of the input.

    Note there is probably underflow here that I am ignoring, because this
    doesn't need to be *that* accurate
    """
    map_ = map_ / np.sum(map_)
    x, y = np.meshgrid(np.arange(map_.shape[1]), np.arange(map_.shape[0]))

    return np.sum(map_ * x), np.sum(map_ * y)


def spatial_var(map_):
    """Calculate the spatial variance of the input."""
    expx, expy = spatial_expval(map_)
    map_ = map_ / np.sum(map_)
    x, y = np.meshgrid(np.arange(map_.shape[1]), np.arange(map_.shape[0]))

    return np.sum(map_ * ((x - expx) ** 2 + (y - expy) ** 2))


def spatial_entropy(map_):
    """Calculate the spatial entropy of the input."""
    map_ = map_ / np.sum(map_)
    return -1 * np.sum(map_ * np.log(map_))


def dupe_params(exp, dupes, n_views):
    """
    When The number of views (n_views) required
        as input to the network is greater than the
        number of actual cameras (e.g. when trying to
        fine-tune a 6-camera network on data from a 
        2-camera system), automatically duplicate necessary
        parameters to match the required n_views.
    """

    for d in dupes:
        val = exp[d]
        if n_views % len(val) == 0:
            num_reps = n_views // len(val)
            exp[d] = val * num_reps

        else:
            prompt = "The length of the {} list must divide evenly into {}. Duplicate a subset of the views starting from the first camera (y/n)?".format(
                    d, n_views
                )
            val_in = input(prompt)
            if val_in == 'y':
                num_reps = n_views // len(val)
                num_extra = n_views % len(val)
                duped = val * num_reps
                for i in range(num_extra):
                    duped.append(duped[i])
                print("Duping {}. Changed from {} to {}".format(d, val, duped))
                exp[d] = duped
            else:
                raise Exception(
                    "The length of the {} list must divide evenly into {}. Exiting".format(
                        d, n_views
                    )
                )

    return exp<|MERGE_RESOLUTION|>--- conflicted
+++ resolved
@@ -106,15 +106,6 @@
     extension = ".mp4" if any([".mp4" in file for file in video_files]) else ".avi"
     print_and_set(params, "extension", extension)
     video_files = [file for file in video_files if extension in file]
-<<<<<<< HEAD
-    if len(video_files) > 1:
-        video_files = sorted(video_files, key=lambda x: int(x.split(".")[0]))
-        chunks = int(video_files[1].split(".")[0]) - int(video_files[0].split(".")[0])
-    else:
-        chunks = 10000000000000
-    camf = os.path.join(viddir, video_files[0])
-=======
->>>>>>> 997edb42
 
     # Use the camnames to find the chunks for each video
     chunks = {}
@@ -458,7 +449,6 @@
 
     return True
 
-<<<<<<< HEAD
 def make_none_safe(pdict):
     if isinstance(pdict, dict):
         for key in pdict:
@@ -468,8 +458,6 @@
             return "None"
         else:
             return pdict
-=======
->>>>>>> 997edb42
 
 def prepare_save_metadata(params):
     """
@@ -517,7 +505,7 @@
     sio.savemat(params["label3d_file"], rr)
 
     os.remove(params["label3d_file"] + ".temp")
-
+    
 
 def save_COM_checkpoint(save_data, RESULTSDIR, datadict_, cameras, params, file_name="com3d"):
     """
