"""Handle training and prediction for DANNCE and COM networks."""
import sys
import numpy as np
import os
from copy import deepcopy
import scipy.io as sio
import imageio
import time
import gc
import tensorflow as tf
import tensorflow.keras as keras
import tensorflow.keras.losses as keras_losses
from tensorflow.keras import backend as K
from tensorflow.keras.models import load_model, Model
from tensorflow.keras.layers import GlobalMaxPooling3D
from tensorflow.keras.optimizers import Adam
from tensorflow.keras.callbacks import ModelCheckpoint, CSVLogger, TensorBoard
import dannce.callbacks as cb
import dannce.engine.serve_data_DANNCE as serve_data_DANNCE
import dannce.engine.generator as generator
import dannce.engine.generator_aux as generator_aux
import dannce.engine.processing as processing
from dannce.engine.processing import savedata_tomat, savedata_expval
from dannce.engine import nets, losses, ops, io
from dannce import (
    _param_defaults_dannce,
    _param_defaults_shared,
    _param_defaults_com,
)
import dannce.engine.inference as inference
from typing import List, Dict, Text
import os, psutil
import logging

process = psutil.Process(os.getpid())
file_path = "dannce.interface"

_DEFAULT_VIDDIR = "videos"
_DEFAULT_COMSTRING = "COM"
_DEFAULT_COMFILENAME = "com3d.mat"
os.environ["TF_CPP_MIN_LOG_LEVEL"] = "1"


def check_unrecognized_params(params: Dict):
    """Check for invalid keys in the params dict against param defaults.

    Args:
        params (Dict): Parameters dictionary.

    Raises:
        ValueError: Error if there are unrecognized keys in the configs.
    """
    # Check if key in any of the defaults
    invalid_keys = []
    for key in params:
        in_com = key in _param_defaults_com
        in_dannce = key in _param_defaults_dannce
        in_shared = key in _param_defaults_shared
        print (in_com, in_dannce, in_shared)
        if not (in_com or in_dannce or in_shared):
            invalid_keys.append(key)

    # If there are any keys that are invalid, throw an error and print them out
    if len(invalid_keys) > 0:
        invalid_key_msg = [" %s," % key for key in invalid_keys]
        msg = "Unrecognized keys in the configs: %s" % "".join(invalid_key_msg)
        raise ValueError(msg)


def build_params(base_config: Text, dannce_net: bool):
    """Build parameters dictionary from base config and io.yaml

    Args:
        base_config (Text): Path to base configuration .yaml.
        dannce_net (bool): If True, use dannce net defaults.

    Returns:
        Dict: Parameters dictionary.
    """
    base_params = processing.read_config(base_config)
    base_params = processing.make_paths_safe(base_params)
    params = processing.read_config(base_params["io_config"])
    params = processing.make_paths_safe(params)
    params = processing.inherit_config(params, base_params, list(base_params.keys()))
    check_unrecognized_params(params)
    return params


def make_folder(key: Text, params: Dict):
    """Make the prediction or training directories.

    Args:
        key (Text): Folder descriptor.
        params (Dict): Parameters dictionary.

    Raises:
        ValueError: Error if key is not defined.
    """
    # Make the prediction directory if it does not exist.
    if params[key] is not None:
        if not os.path.exists(params[key]):
            os.makedirs(params[key])
    else:
        raise ValueError(key + " must be defined.")


def com_predict(params: Dict):
    """Predict the COM for a given parameters dictionary.

    Args:
        params (Dict): Parameters dictionary.
    """
    # Enable Logging for com_predict
    if not os.path.exists(os.path.dirname(params["log_dest"])):
        os.makedirs(os.path.dirname(params["log_dest"]))
    logging.basicConfig(filename=params["log_dest"], level=params["log_level"], 
                        format='%(asctime)s %(levelname)s:%(message)s', datefmt='%m/%d/%Y %I:%M:%S %p')
    prepend_log_msg = file_path + ".com_predict "

    params = setup_com_predict(params)

    # Get the model
    model = build_com_network(params)

    (
        samples,
        datadict,
        datadict_3d,
        cameras,
        camera_mats,
    ) = serve_data_DANNCE.prepare_data(
        params,
        prediction=True,
        return_cammat=True,
    )

    # Zero any negative frames
    for key in datadict.keys():
        for key_ in datadict[key]["frames"].keys():
            if datadict[key]["frames"][key_] < 0:
                datadict[key]["frames"][key_] = 0

    # The generator expects an experimentID in front of each sample key
    samples = ["0_" + str(f) for f in samples]
    datadict = {"0_" + str(key): val for key, val in datadict.items()}

    # Initialize video dictionary. paths to videos only.
    vids = {}
    vids = processing.initialize_vids(params, datadict, 0, vids, pathonly=True)

    # Parameters
    predict_params = get_com_predict_params(params)
    partition = {"valid_sampleIDs": samples}

    save_data = {}

    # If multi-instance mode is on, use the correct generator
    # and eval function.
    if params["n_instances"] > 1:
        predict_generator = generator_aux.DataGenerator_downsample_multi_instance(
            params["n_instances"],
            partition["valid_sampleIDs"],
            datadict,
            vids,
            **predict_params
        )
    else:
        predict_generator = generator_aux.DataGenerator_downsample(
            partition["valid_sampleIDs"], datadict, vids, **predict_params
        )

    # If we just want to analyze a chunk of video...
    if params["max_num_samples"] == "max":
        save_data = inference.infer_com(
            params["start_sample"],
            len(predict_generator),
            predict_generator,
            params,
            model,
            partition,
            save_data,
            camera_mats,
            cameras,
        )
        processing.save_COM_checkpoint(
            save_data, params["com_predict_dir"], datadict, cameras, params
        )
    else:
        end_idx = np.min(
            [
                params["start_sample"] + params["max_num_samples"],
                len(predict_generator),
            ]
        )
        save_data = inference.infer_com(
            params["start_sample"],
            end_idx,
            predict_generator,
            params,
            model,
            partition,
            save_data,
            camera_mats,
            cameras,
        )
        processing.save_COM_checkpoint(
            save_data,
            params["com_predict_dir"],
            datadict,
            cameras,
            params,
            file_name="com3d%d" % (params["start_sample"]),
        )

    logging.info(prepend_log_msg+"done!")


def setup_com_predict(params: Dict):
    """Sets up the parameters dictionary for com prediction

    Args:
        params (Dict): Parameters dictionary
    """
    # Prepend part for logging
    prepend_log_msg = file_path + ".setup_com_predict "

    # Make the prediction directory if it does not exist.
    make_folder("com_predict_dir", params)

    # Load the appropriate loss function and network
    try:
        params["loss"] = getattr(losses, params["loss"])
    except AttributeError:
        params["loss"] = getattr(keras_losses, params["loss"])
    params["net"] = getattr(nets, params["net"])

    #os.environ["CUDA_VISIBLE_DEVICES"] = params["gpu_id"]

    # If params['n_channels_out'] is greater than one, we enter a mode in
    # which we predict all available labels + the COM
    params["multi_mode"] = (params["n_channels_out"] > 1) & (params["n_instances"] == 1)
    params["n_channels_out"] = params["n_channels_out"] + int(params["multi_mode"])

    # Grab the input file for prediction
    params["label3d_file"] = processing.grab_predict_label3d_file()

    logging.info(prepend_log_msg+"Using camnames: {}".format(params["camnames"]))

    # Also add parent params under the 'experiment' key for compatibility
    # with DANNCE's video loading function
    params["experiment"] = {}
    params["experiment"][0] = params

    # For real mono training
    params["chan_num"] = 1 if params["mono"] else params["n_channels_in"]
    return params


def build_com_network(params: Dict) -> Model:
    """Builds a com network for prediciton

    Args:
        params (Dict): Parameters dictionary

    Returns:
        Model: com network
    """
    # Prepend Logging message for build_com_network
    prepend_log_msg = file_path + ".build_com_network "

    # channels out is equal to the number of views when using a single video stream with mirrors
    eff_n_channels_out = (
        int(params["n_views"]) if params["mirror"] else params["n_channels_out"]
    )
    logging.info("Initializing Network...")
    # Build net
    model = params["net"](
        params["loss"],
        float(params["lr"]),
        params["chan_num"],
        eff_n_channels_out,
        norm_method=params["norm_method"],
        metric=["mse"],
    )

    # If the weights are not specified, use the train directory.
    if params["com_predict_weights"] is None:
        weights = os.listdir(params["com_train_dir"])
        weights = [f for f in weights if ".hdf5" in f]
        weights = sorted(weights, key=lambda x: int(x.split(".")[1].split("-")[0]))
        weights = weights[-1]
        params["com_predict_weights"] = os.path.join(params["com_train_dir"], weights)

    logging.info(prepend_log_msg + "Loading weights from " + params["com_predict_weights"])
    model.load_weights(params["com_predict_weights"])

    logging.info(prepend_log_msg+"COMPLETE\n")
    return model


def get_com_predict_params(params: Dict) -> Dict:
    """Helper to get com prediction parameters.

    Args:
        params (Dict): Parameters dictionary.

    Returns:
        Dict: Prediction parameters dictionary.
    """
    predict_params = {
        "dim_in": (
            params["crop_height"][1] - params["crop_height"][0],
            params["crop_width"][1] - params["crop_width"][0],
        ),
        "n_channels_in": params["n_channels_in"],
        "batch_size": 1,
        "n_channels_out": params["n_channels_out"],
        "out_scale": params["sigma"],
        "camnames": {0: params["camnames"]},
        "crop_width": params["crop_width"],
        "crop_height": params["crop_height"],
        "downsample": params["downfac"],
        "labelmode": "coord",
        "chunks": params["chunks"],
        "shuffle": False,
        "dsmode": params["dsmode"],
        "mono": params["mono"],
        "mirror": params["mirror"],
        "predict_flag": True,
    }
    return predict_params


def com_train(params: Dict):
    """Train COM network

    Args:
        params (Dict): Parameters dictionary.
    """

    # Setup Logging for com_train
    if not os.path.exists(os.path.dirname(params["log_dest"])):
        os.makedirs(os.path.dirname(params["log_dest"]))
    logging.basicConfig(filename=params["log_dest"], level=params["log_level"], 
                        format='%(asctime)s %(levelname)s:%(message)s', datefmt='%m/%d/%Y %I:%M:%S %p')
    prepend_log_msg = file_path + ".com_train "

    params = setup_com_train(params)

    # Use the same label files and experiment settings as DANNCE unless
    # indicated otherwise by using a 'com_exp' block in io.yaml.
    #
    # This can be useful for introducing additional COM-only label files.
    if params["com_exp"] is not None:
        exps = params["com_exp"]
    else:
        exps = params["exp"]
    num_experiments = len(exps)

    params["experiment"] = {}
    total_chunks = {}
    cameras = {}
    camnames = {}
    datadict = {}
    datadict_3d = {}
    samples = []
    for e, expdict in enumerate(exps):

        exp = processing.load_expdict(params, e, expdict, _DEFAULT_VIDDIR)

        params["experiment"][e] = exp
        (samples_, datadict_, datadict_3d_, cameras_,) = serve_data_DANNCE.prepare_data(
            params["experiment"][e],
            com_flag=not params["multi_mode"],
        )

        # No need to prepare any COM file (they don't exist yet).
        # We call this because we want to support multiple experiments,
        # which requires appending the experiment ID to each data object and key
        samples, datadict, datadict_3d, ddd = serve_data_DANNCE.add_experiment(
            e,
            samples,
            datadict,
            datadict_3d,
            {},
            samples_,
            datadict_,
            datadict_3d_,
            {},
        )
        cameras[e] = cameras_
        camnames[e] = params["experiment"][e]["camnames"]
        for name, chunk in exp["chunks"].items():
            total_chunks[name] = chunk

    # Dump the params into file for reproducibility
    processing.save_params(params["com_train_dir"], params)

    # Additionally, to keep videos unique across experiments, need to add
    # experiment labels in other places. E.g. experiment 0 CameraE's "camname"
    # Becomes 0_CameraE.
    cameras, datadict, params = serve_data_DANNCE.prepend_experiment(
        params, datadict, num_experiments, camnames, cameras
    )

    samples = np.array(samples)

    e = 0

    # Initialize video objects
    vids = {}
    for e in range(num_experiments):
        vids = processing.initialize_vids(params, datadict, e, vids, pathonly=True)

    logging.info(prepend_log_msg + "Using {} downsampling".format(params["dsmode"]))

    train_params = {
        "dim_in": (
            params["crop_height"][1] - params["crop_height"][0],
            params["crop_width"][1] - params["crop_width"][0],
        ),
        "n_channels_in": params["n_channels_in"],
        "batch_size": 1,
        "n_channels_out": params["n_channels_out"],
        "out_scale": params["sigma"],
        "camnames": camnames,
        "crop_width": params["crop_width"],
        "crop_height": params["crop_height"],
        "downsample": params["downfac"],
        "shuffle": False,
        "chunks": total_chunks,
        "dsmode": params["dsmode"],
        "mono": params["mono"],
        "mirror": params["mirror"],
    }

    valid_params = deepcopy(train_params)
    valid_params["shuffle"] = False

    partition = processing.make_data_splits(
        samples, params, params["com_train_dir"], num_experiments
    )

    labels = datadict

    # For real mono training
    params["chan_num"] = 1 if params["mono"] else params["n_channels_in"]

    # effective n_channels, which is different if using a mirror arena configuration
    eff_n_channels_out = (
        len(camnames[0]) if params["mirror"] else params["n_channels_out"]
    )

    # Build net
    logging.info(prepend_log_msg + "Initializing Network...")

    model = params["net"](
        params["loss"],
        float(params["lr"]),
        params["chan_num"],
        eff_n_channels_out,
        norm_method=params["norm_method"],
        metric=["mse"],
    )
    logging.info(prepend_log_msg + "COMPLETE\n")

    if params["com_finetune_weights"] is not None:
        weights = os.listdir(params["com_finetune_weights"])
        weights = [f for f in weights if ".hdf5" in f]
        weights = weights[0]

        try:
            model.load_weights(os.path.join(params["com_finetune_weights"], weights))
        except:
            logging.error( prepend_log_msg + 
                "Note: model weights could not be loaded due to a mismatch in dimensions.\
                   Assuming that this is a fine-tune with a different number of outputs and removing \
                  the top of the net accordingly"
            )
            model.layers[-1]._name = "top_conv"
            model.load_weights(
                os.path.join(params["com_finetune_weights"], weights),
                by_name=True,
            )

    if params["lockfirst"]:
        for layer in model.layers[:2]:
            layer.trainable = False

    model.compile(
        optimizer=Adam(lr=float(params["lr"])),
        loss=params["loss"],
    )

    # Create checkpoint and logging callbacks
    kkey = "weights.hdf5"
    mon = "val_loss" if params["num_validation_per_exp"] > 0 else "loss"

    # Create checkpoint and logging callbacks
    model_checkpoint = ModelCheckpoint(
        os.path.join(params["com_train_dir"], kkey),
        monitor=mon,
        save_best_only=True,
        save_weights_only=True,
    )
    csvlog = CSVLogger(os.path.join(params["com_train_dir"], "training.csv"))
    tboard = TensorBoard(
        log_dir=os.path.join(params["com_train_dir"], "logs"),
        write_graph=False,
        update_freq=100,
    )

    # Initialize data structures
    if params["mirror"]:
        ncams = 1  # Effectively, for the purpose of batch indexing
    else:
        ncams = len(camnames[0])

    dh = (params["crop_height"][1] - params["crop_height"][0]) // params["downfac"]
    dw = (params["crop_width"][1] - params["crop_width"][0]) // params["downfac"]

    ims_train = np.zeros(
        (
            ncams * len(partition["train_sampleIDs"]),
            dh,
            dw,
            params["chan_num"],
        ),
        dtype="float32",
    )
    y_train = np.zeros(
        (ncams * len(partition["train_sampleIDs"]), dh, dw, eff_n_channels_out),
        dtype="float32",
    )
    ims_valid = np.zeros(
        (
            ncams * len(partition["valid_sampleIDs"]),
            dh,
            dw,
            params["chan_num"],
        ),
        dtype="float32",
    )
    y_valid = np.zeros(
        (ncams * len(partition["valid_sampleIDs"]), dh, dw, eff_n_channels_out),
        dtype="float32",
    )

    # Set up generators
    if params["n_instances"] > 1:
        train_generator = generator_aux.DataGenerator_downsample_multi_instance(
            params["n_instances"],
            partition["train_sampleIDs"],
            labels,
            vids,
            **train_params
        )
        valid_generator = generator_aux.DataGenerator_downsample_multi_instance(
            params["n_instances"],
            partition["valid_sampleIDs"],
            labels,
            vids,
            **valid_params
        )
    else:
        train_generator = generator_aux.DataGenerator_downsample(
            partition["train_sampleIDs"], labels, vids, **train_params
        )
        valid_generator = generator_aux.DataGenerator_downsample(
            partition["valid_sampleIDs"], labels, vids, **valid_params
        )

    logging.info(prepend_log_msg + "Loading data")
    for i in range(len(partition["train_sampleIDs"])):
        logging.debug(i, end="\r")
        ims = train_generator.__getitem__(i)
        ims_train[i * ncams : (i + 1) * ncams] = ims[0]
        y_train[i * ncams : (i + 1) * ncams] = ims[1]

    for i in range(len(partition["valid_sampleIDs"])):
        logging.debug(i, end="\r")
        ims = valid_generator.__getitem__(i)
        ims_valid[i * ncams : (i + 1) * ncams] = ims[0]
        y_valid[i * ncams : (i + 1) * ncams] = ims[1]

    train_generator = generator_aux.DataGenerator_downsample_frommem(
        np.arange(ims_train.shape[0]),
        ims_train,
        y_train,
        batch_size=params["batch_size"] * ncams,
        augment_hue=params["augment_hue"],
        augment_brightness=params["augment_brightness"],
        augment_rotation=params["augment_rotation"],
        augment_shear=params["augment_hue"],
        augment_shift=params["augment_brightness"],
        augment_zoom=params["augment_rotation"],
        bright_val=params["augment_bright_val"],
        hue_val=params["augment_hue_val"],
        shift_val=params["augment_shift_val"],
        rotation_val=params["augment_rotation_val"],
        shear_val=params["augment_shear_val"],
        zoom_val=params["augment_zoom_val"],
        chan_num=params["chan_num"],
    )

    valid_generator = generator_aux.DataGenerator_downsample_frommem(
        np.arange(ims_valid.shape[0]),
        ims_valid,
        y_valid,
        batch_size=ncams,
        shuffle=False,
        chan_num=params["chan_num"],
    )

    processing.write_debug(params, ims_train, ims_valid, y_train, model)

    model.fit(
        x=train_generator,
        steps_per_epoch=len(train_generator),
        validation_data=valid_generator,
        validation_steps=len(valid_generator),
        verbose=params["verbose"],
        epochs=params["epochs"],
        # workers=6,
        callbacks=[csvlog, model_checkpoint, tboard],
    )

    processing.write_debug(
        params, ims_train, ims_valid, y_train, model, trainData=False
    )

    logging.info(prepend_log_msg + "Renaming weights file with best epoch description")
    processing.rename_weights(params["com_train_dir"], kkey, mon)

    logging.info(prepend_log_msg + "Saving full model at end of training")
    sdir = os.path.join(params["com_train_dir"], "fullmodel_weights")
    if not os.path.exists(sdir):
        os.makedirs(sdir)
    model.save(os.path.join(sdir, "fullmodel_end.hdf5"))


def setup_com_train(params: Dict) -> Dict:
    # Make the train directory if it does not exist.
    make_folder("com_train_dir", params)

    params["loss"] = getattr(losses, params["loss"])
    params["net"] = getattr(nets, params["net"])

    #os.environ["CUDA_VISIBLE_DEVICES"] = params["gpu_id"]

    # MULTI_MODE is where the full set of markers is trained on, rather than
    # the COM only. In some cases, this can help improve COMfinder performance.
    params["multi_mode"] = (params["n_channels_out"] > 1) & (params["n_instances"] == 1)
    params["n_channels_out"] = params["n_channels_out"] + int(params["multi_mode"])
    return params


def dannce_train(params: Dict):
    """Train dannce network.

    Args:
        params (Dict): Parameters dictionary.

    Raises:
        Exception: Error if training mode is invalid.
    """

    # Setup Logging for com_train
    if not os.path.exists(os.path.dirname(params["log_dest"])):
        os.makedirs(os.path.dirname(params["log_dest"]))
    logging.basicConfig(filename=params["log_dest"], level=params["log_level"], 
                        format='%(asctime)s %(levelname)s:%(message)s', datefmt='%m/%d/%Y %I:%M:%S %p')
    prepend_log_msg = file_path + ".dannce_train "

    # Depth disabled until next release.
    params["depth"] = False
    params["multi_mode"] = False
    # Make the training directory if it does not exist.
    make_folder("dannce_train_dir", params)

    # Adopted from implementation by robb
    if "huber_loss" in params["loss"]:
        params["loss"] = losses.huber_loss(params["huber-delta"])
    else:
        params["loss"] = getattr(losses, params["loss"])

    params["net"] = getattr(nets, params["net"])

    # Default to 6 views but a smaller number of views can be specified in the
    # DANNCE config. If the legnth of the camera files list is smaller than
    # n_views, relevant lists will be duplicated in order to match n_views, if
    # possible.
    params["n_views"] = int(params["n_views"])

    # Pass delta value into huber loss function
    if params["huber-delta"] is not None:
        losses.huber_loss(params["huber-delta"])

    # Convert all metric strings to objects
    metrics = nets.get_metrics(params)

    # find the weights given config path
    if params["dannce_finetune_weights"] is not None:
        params["dannce_finetune_weights"] = processing.get_ft_wt(params)
        logging.info(prepend_log_msg + "Fine-tuning from {}".format(params["dannce_finetune_weights"]))

    samples = []
    datadict = {}
    datadict_3d = {}
    com3d_dict = {}
    cameras = {}
    camnames = {}
    exps = params["exp"]
    num_experiments = len(exps)
    params["experiment"] = {}
    total_chunks = {}

    for e, expdict in enumerate(exps):

        exp = processing.load_expdict(params, e, expdict, _DEFAULT_VIDDIR)

        (
            exp,
            samples_,
            datadict_,
            datadict_3d_,
            cameras_,
            com3d_dict_,
        ) = do_COM_load(exp, expdict, e, params)

        logging.debug(prepend_log_msg + "Using {} samples total.".format(len(samples_)))

        (
            samples,
            datadict,
            datadict_3d,
            com3d_dict,
        ) = serve_data_DANNCE.add_experiment(
            e,
            samples,
            datadict,
            datadict_3d,
            com3d_dict,
            samples_,
            datadict_,
            datadict_3d_,
            com3d_dict_,
        )

        cameras[e] = cameras_
        camnames[e] = exp["camnames"]
        logging.debug(prepend_log_msg + "Using the following cameras: {}".format(camnames[e]))
        params["experiment"][e] = exp
        for name, chunk in exp["chunks"].items():
            total_chunks[name] = chunk

    dannce_train_dir = params["dannce_train_dir"]

    # Dump the params into file for reproducibility
    processing.save_params(dannce_train_dir, params)

    # Additionally, to keep videos unique across experiments, need to add
    # experiment labels in other places. E.g. experiment 0 CameraE's "camname"
    # Becomes 0_CameraE. *NOTE* This function modified camnames in place
    # to add the appropriate experiment ID
    cameras, datadict, params = serve_data_DANNCE.prepend_experiment(
        params, datadict, num_experiments, camnames, cameras
    )

    samples = np.array(samples)

    if params["use_npy"]:
        # Add all npy volume directories to list, to be used by generator
        dirnames = ["image_volumes", "grid_volumes", "targets"]
        npydir, missing_npydir = {}, {}
        for e in range(num_experiments):
            npydir[e] = params["experiment"][e]["npy_vol_dir"]
            
            if not os.path.exists(npydir[e]):
                missing_npydir[e] = npydir[e]
                for dir in dirnames:
                    os.makedirs(os.path.join(npydir[e], dir))
            else:
                for dir in dirnames:
                    dirpath = os.path.join(npydir[e], dir)
                    if (not os.path.exists(dirpath)) or (len(os.listdir(dirpath)) == 0):
                        missing_npydir[e] = npydir[e]
                        os.makedirs(dirpath, exist_ok=True)

        # samples = processing.remove_samples_npy(npydir, samples, params)
        missing_samples = np.array([samp for samp in samples if int(samp.split("_")[0]) in list(missing_npydir.keys())])
        if len(missing_samples) != 0:
            print("{} npy files for experiments {} are missing.".format(len(missing_samples), list(missing_npydir.keys())))
            
            vids = {}
            for e in range(num_experiments):
                vids = processing.initialize_vids(params, datadict, e, vids, pathonly=True)
        else:
            print("No missing npy files. Ready for training.")

    else:
        # Initialize video objects
        vids = {}
        for e in range(num_experiments):
            if params["immode"] == "vid":
                vids = processing.initialize_vids(
                    params, datadict, e, vids, pathonly=True
                )

    # Parameters
    if params["expval"]:
        outmode = "coordinates"
    else:
        outmode = "3dprob"

    gridsize = tuple([params["nvox"]] * 3)

    # When this true, the data generator will shuffle the cameras and then select the first 3,
    # to feed to a native 3 camera model
    cam3_train = params["cam3_train"]
    if params["cam3_train"]:
        cam3_train = True
    else:
        cam3_train = False

    partition = processing.make_data_splits(
        samples, params, dannce_train_dir, num_experiments
    )

    if params["use_npy"]:
        # mono conversion will happen from RGB npy files, and the generator
        # needs to b aware that the npy files contain RGB content
        params["chan_num"] = params["n_channels_in"]

        if len(missing_samples) != 0:
            valid_params = {
                "dim_in": (
                    params["crop_height"][1] - params["crop_height"][0],
                    params["crop_width"][1] - params["crop_width"][0],
                ),
                "n_channels_in": params["n_channels_in"],
                "batch_size": 1,
                "n_channels_out": params["new_n_channels_out"],
                "out_scale": params["sigma"],
                "crop_width": params["crop_width"],
                "crop_height": params["crop_height"],
                "vmin": params["vmin"],
                "vmax": params["vmax"],
                "nvox": params["nvox"],
                "interp": params["interp"],
                "depth": params["depth"],
                "channel_combo": None,
                "mode": "coordinates",
                "camnames": camnames,
                "immode": params["immode"],
                "shuffle": False,
                "rotation": False,
                "vidreaders": vids,
                "distort": True,
                "expval": True,
                "crop_im": False,
                "chunks": total_chunks,
                "mono": params["mono"],
                "mirror": params["mirror"],
                "predict_flag": False,
                "norm_im": False
            }

            tifdirs = []
            npy_generator = generator.DataGenerator_3Dconv_torch(
                missing_samples,
                datadict,
                datadict_3d,
                cameras,
                missing_samples,
                com3d_dict,
                tifdirs,
                **valid_params
            )
            print("Generating missing npy files ...")
            for i, samp in enumerate(missing_samples):
                exp = int(samp.split("_")[0])
                save_root = missing_npydir[exp]
                fname = "0_{}.npy".format(samp.split("_")[1])

                rr = npy_generator.__getitem__(i)
                print(i, end="\r")
                np.save(os.path.join(save_root, "image_volumes", fname), rr[0][0][0].astype("uint8"))
                np.save(os.path.join(save_root, "grid_volumes", fname), rr[0][1][0])
                np.save(os.path.join(save_root, "targets", fname), rr[1][0])
            
            samples = processing.remove_samples_npy(npydir, samples, params)
            print("{} samples ready for npy training.".format(len(samples)))
            
    else:
        # Used to initialize arrays for mono, and also in *frommem (the final generator)
        params["chan_num"] = 1 if params["mono"] else params["n_channels_in"]

        valid_params = {
            "dim_in": (
                params["crop_height"][1] - params["crop_height"][0],
                params["crop_width"][1] - params["crop_width"][0],
            ),
            "n_channels_in": params["n_channels_in"],
            "batch_size": 1,
            "n_channels_out": params["new_n_channels_out"],
            "out_scale": params["sigma"],
            "crop_width": params["crop_width"],
            "crop_height": params["crop_height"],
            "vmin": params["vmin"],
            "vmax": params["vmax"],
            "nvox": params["nvox"],
            "interp": params["interp"],
            "depth": params["depth"],
            "channel_combo": params["channel_combo"],
            "mode": outmode,
            "camnames": camnames,
            "immode": params["immode"],
            "shuffle": False,  # We will shuffle later
            "rotation": False,  # We will rotate later if desired
            "vidreaders": vids,
            "distort": True,
            "expval": params["expval"],
            "crop_im": False,
            "chunks": total_chunks,
            "mono": params["mono"],
            "mirror": params["mirror"],
        }

        # Setup a generator that will read videos and labels
        tifdirs = []  # Training from single images not yet supported in this demo

        train_generator = generator.DataGenerator_3Dconv(
            partition["train_sampleIDs"],
            datadict,
            datadict_3d,
            cameras,
            partition["train_sampleIDs"],
            com3d_dict,
            tifdirs,
            **valid_params
        )
        valid_generator = generator.DataGenerator_3Dconv(
            partition["valid_sampleIDs"],
            datadict,
            datadict_3d,
            cameras,
            partition["valid_sampleIDs"],
            com3d_dict,
            tifdirs,
            **valid_params
        )

        # We should be able to load everything into memory...
        gridsize = tuple([params["nvox"]] * 3)
        X_train = np.zeros(
            (
                len(partition["train_sampleIDs"]),
                *gridsize,
                params["chan_num"] * len(camnames[0]),
            ),
            dtype="float32",
        )

        X_valid = np.zeros(
            (
                len(partition["valid_sampleIDs"]),
                *gridsize,
                params["chan_num"] * len(camnames[0]),
            ),
            dtype="float32",
        )

        X_train_grid = None
        X_valid_grid = None
        if params["expval"]:
            y_train = np.zeros(
                (
                    len(partition["train_sampleIDs"]),
                    3,
                    params["new_n_channels_out"],
                ),
                dtype="float32",
            )
            X_train_grid = np.zeros(
                (len(partition["train_sampleIDs"]), params["nvox"] ** 3, 3),
                dtype="float32",
            )

            y_valid = np.zeros(
                (
                    len(partition["valid_sampleIDs"]),
                    3,
                    params["new_n_channels_out"],
                ),
                dtype="float32",
            )
            X_valid_grid = np.zeros(
                (len(partition["valid_sampleIDs"]), params["nvox"] ** 3, 3),
                dtype="float32",
            )
        else:
            y_train = np.zeros(
                (
                    len(partition["train_sampleIDs"]),
                    *gridsize,
                    params["new_n_channels_out"],
                ),
                dtype="float32",
            )

            y_valid = np.zeros(
                (
                    len(partition["valid_sampleIDs"]),
                    *gridsize,
                    params["new_n_channels_out"],
                ),
                dtype="float32",
            )

        logging.info( prepend_log_msg +
            "Loading training data into memory. This can take a while to seek through" +
            "large sets of video. This process is much faster if the frame indices" +
            "are sorted in ascending order in your label data file.",
        )
        for i in range(len(partition["train_sampleIDs"])):
            logging.debug(i, end="\r")
            rr = train_generator.__getitem__(i)
            if params["expval"]:
                X_train[i] = rr[0][0]
                X_train_grid[i] = rr[0][1]
            else:
                X_train[i] = rr[0]
            y_train[i] = rr[1]

        if params["debug_volume_tifdir"] is not None:
            # When this option is toggled in the config, rather than
            # training, the image volumes are dumped to tif stacks.
            # This can be used for debugging problems with calibration or
            # COM estimation
            tifdir = params["debug_volume_tifdir"]
            logging.info(prepend_log_msg + "Dump training volumes to {}".format(tifdir))
            for i in range(X_train.shape[0]):
                for j in range(len(camnames[0])):
                    im = X_train[
                        i,
                        :,
                        :,
                        :,
                        j * params["chan_num"] : (j + 1) * params["chan_num"],
                    ]
                    im = processing.norm_im(im) * 255
                    im = im.astype("uint8")
                    of = os.path.join(
                        tifdir,
                        partition["train_sampleIDs"][i] + "_cam" + str(j) + ".tif",
                    )
                    imageio.mimwrite(of, np.transpose(im, [2, 0, 1, 3]))
            return

        logging.info(prepend_log_msg + "Loading validation data into memory")
        for i in range(len(partition["valid_sampleIDs"])):
            logging.debug(i, end="\r")
            rr = valid_generator.__getitem__(i)
            if params["expval"]:
                X_valid[i] = rr[0][0]
                X_valid_grid[i] = rr[0][1]
            else:
                X_valid[i] = rr[0]
            y_valid[i] = rr[1]

    # For AVG+MAX training, need to update the expval flag in the generators
    # and re-generate the 3D training targets
    # TODO: Add code to infer_params
    y_train_aux = None
    y_valid_aux = None
    if params["avg+max"] is not None:
        y_train_aux, y_valid_aux = processing.initAvgMax(
            y_train, y_valid, X_train_grid, X_valid_grid, params
        )

    # Now we can generate from memory with shuffling, rotation, etc.
    randflag = params["channel_combo"] == "random"

    if cam3_train:
        params["n_rand_views"] = 3
        params["rand_view_replace"] = False
        randflag = True

    if params["n_rand_views"] == 0:
        logging.info( prepend_log_msg +
            "Using default n_rand_views augmentation with {} views and with replacement".format(
                params["n_views"]
            )
        )
        logging.info( prepend_log_msg + "To disable n_rand_views augmentation, set it to None in the config.")
        params["n_rand_views"] = params["n_views"]
        params["rand_view_replace"] = True

    shared_args = {
        "chan_num": params["chan_num"],
        "expval": params["expval"],
        "nvox": params["nvox"],
        "heatmap_reg": params["heatmap_reg"],
        "heatmap_reg_coeff": params["heatmap_reg_coeff"],
    }
    shared_args_train = {
        "batch_size": params["batch_size"],
        "rotation": params["rotate"],
        "augment_hue": params["augment_hue"],
        "augment_brightness": params["augment_brightness"],
        "augment_continuous_rotation": params["augment_continuous_rotation"],
        "mirror_augmentation": params["mirror_augmentation"],
        "right_keypoints": params["right_keypoints"],
        "left_keypoints": params["left_keypoints"],
        "bright_val": params["augment_bright_val"],
        "hue_val": params["augment_hue_val"],
        "rotation_val": params["augment_rotation_val"],
        "replace": params["rand_view_replace"],
        "random": randflag,
        "n_rand_views": params["n_rand_views"],
    }
    shared_args_valid = {
        "batch_size": 4,
        "rotation": False,
        "augment_hue": False,
        "augment_brightness": False,
        "augment_continuous_rotation": False,
        "mirror_augmentation": False,
        "shuffle": False,
        "replace": False,
        "n_rand_views": params["n_rand_views"] if cam3_train or params["n_rand_views"] is not None and params["n_rand_views"] < len(camnames[0]) else None,
        "random": True if cam3_train or params["n_rand_views"] is not None and params["n_rand_views"] < len(camnames[0]) else False,
    }
    if params["use_npy"]:
        genfunc = generator.DataGenerator_3Dconv_npy
        args_train = {
            "list_IDs": partition["train_sampleIDs"],
            "labels_3d": datadict_3d,
            "npydir": npydir,
        }
        args_train = {
            **args_train,
            **shared_args_train,
            **shared_args,
            "sigma": params["sigma"],
            "mono": params["mono"],
        }

        args_valid = {
            "list_IDs": partition["valid_sampleIDs"],
            "labels_3d": datadict_3d,
            "npydir": npydir,
        }
        args_valid = {
            **args_valid,
            **shared_args_valid,
            **shared_args,
            "sigma": params["sigma"],
            "mono": params["mono"],
        }
    else:
        genfunc = generator.DataGenerator_3Dconv_frommem
        args_train = {
            "list_IDs": np.arange(len(partition["train_sampleIDs"])),
            "data": X_train,
            "labels": y_train,
        }
        args_train = {
            **args_train,
            **shared_args_train,
            **shared_args,
            "xgrid": X_train_grid,
            "aux_labels": y_train_aux,
        }
        args_valid = {
            "list_IDs": np.arange(len(partition["valid_sampleIDs"])),
            "data": X_valid,
            "labels": y_valid,
            "aux_labels": y_valid_aux,
        }
        args_valid = {
            **args_valid,
            **shared_args_valid,
            **shared_args,
            "xgrid": X_valid_grid,
        }

    train_generator = genfunc(**args_train)
    valid_generator = genfunc(**args_valid)

    # if params["use_npy""]:
    #     processing.write_npy(params["write_npy"], train)
    #     samples = processing.remove_samples_npy(npydir, samples, params)

    # Build net
    logging.info( prepend_log_msg + "Initializing Network...")

    # Currently, we expect four modes of use:
    # 1) Training a new network from scratch
    # 2) Fine-tuning a network trained on a diff. dataset (transfer learning)
    # 3) Continuing to train 1) or 2) from a full model checkpoint (including optimizer state)

    # if params["multi_gpu_train"]:
    strategy = tf.distribute.MirroredStrategy()
    logging.info(prepend_log_msg + "Number of devices: {}".format(strategy.num_replicas_in_sync))
    scoping = strategy.scope()

    logging.info(prepend_log_msg + "NUM CAMERAS: {}".format(len(camnames[0])))

    with scoping:
        if params["train_mode"] == "new":
            model = params["net"](
                lossfunc=params["loss"],
                lr=float(params["lr"]),
                input_dim=params["chan_num"] + params["depth"],
                feature_num=params["n_channels_out"],
                num_cams=params["n_rand_views"] if params["n_rand_views"] is not None and params["n_rand_views"] < len(camnames[0]) else len(camnames[0]),
                norm_method=params["norm_method"],
                include_top=True,
                gridsize=gridsize,
            )
        elif params["train_mode"] == "finetune":
            fargs = [
                params["loss"],
                float(params["lr"]),
                params["chan_num"] + params["depth"],
                params["n_channels_out"],
                params["n_rand_views"] if params["n_rand_views"] is not None and params["n_rand_views"] < len(camnames[0]) else len(camnames[0]),
                params["new_last_kernel_size"],
                params["new_n_channels_out"],
                params["dannce_finetune_weights"],
                params["n_layers_locked"],
                params["norm_method"],
                gridsize,
            ]
            try:
                model = params["net"](*fargs)
            except:
                if params["expval"]:
                    logging.warning(prepend_log_msg + 
                        "Could not load weights for finetune (likely because you are finetuning a previously finetuned network). Attempting to finetune from a full finetune model file."
                    )
                    model = nets.finetune_fullmodel_AVG(*fargs)
                else:
                    raise Exception(
                        "Finetuning from a previously finetuned model is currently possible only for AVG models"
                    )
        elif params["train_mode"] == "continued":
            model = load_model(
                params["dannce_finetune_weights"],
                custom_objects={
                    "ops": ops,
                    "slice_input": nets.slice_input,
                    "mask_nan_keep_loss": losses.mask_nan_keep_loss,
                    "mask_nan_l1_loss": losses.mask_nan_l1_loss,
                    "log_cosh_loss": losses.log_cosh_loss,
                    "huber_loss": losses.huber_loss,
                    "euclidean_distance_3D": losses.euclidean_distance_3D,
                    "centered_euclidean_distance_3D": losses.centered_euclidean_distance_3D,
                },
            )
        elif params["train_mode"] == "continued_weights_only":
            # This does not work with models created in 'finetune' mode, but will work with models
            # started from scratch ('new' train_mode)
            model = params["net"](
                params["loss"],
                float(params["lr"]),
                params["chan_num"] + params["depth"],
                params["n_channels_out"],
                3 if cam3_train else params["n_rand_views"] if params["n_rand_views"] < len(camnames[0]) and params["n_rand_views"] is not None else len(camnames[0]),
                norm_method=params["norm_method"],
                include_top=True,
                gridsize=gridsize,
            )
            model.load_weights(params["dannce_finetune_weights"])
        else:
            raise Exception("Invalid training mode")

        if params["heatmap_reg"]:
            model = nets.add_heatmap_output(model)

        if params["avg+max"] is not None and params["train_mode"] != "continued":
            model = nets.add_exposed_heatmap(model)

        if params["heatmap_reg"] or params["train_mode"] != "continued":
            # recompiling a full model will reset the optimizer state
            model.compile(
                optimizer=Adam(lr=float(params["lr"])),
                loss=params["loss"]
                if not params["heatmap_reg"]
                else [params["loss"], losses.heatmap_max_regularizer],
                loss_weights=[1, params["avg+max"]]
                if params["avg+max"] is not None
                else None,
                metrics=metrics,
            )

        if params["lr"] != model.optimizer.learning_rate:
            logging.debug(prepend_log_msg + "Changing learning rate to {}".format(params["lr"]))
            K.set_value(model.optimizer.learning_rate, params["lr"])
            logging.debug( prepend_log_msg + 
                "Confirming new learning rate: {}".format(model.optimizer.learning_rate)
            )

    logging.info(prepend_log_msg + "COMPLETE\n")

    # Create checkpoint and logging callbacks
    kkey = "weights.hdf5"
    mon = "val_loss" if params["num_validation_per_exp"] > 0 else "loss"

    model_checkpoint = ModelCheckpoint(
        os.path.join(dannce_train_dir, kkey),
        monitor=mon,
        save_best_only=True,
        save_weights_only=False,
    )
    csvlog = CSVLogger(os.path.join(dannce_train_dir, "training.csv"))
    tboard = TensorBoard(
        log_dir=os.path.join(dannce_train_dir, "logs"),
        write_graph=False,
        update_freq=100,
    )

    callbacks = [
        csvlog,
        model_checkpoint,
        tboard,
        cb.saveCheckPoint(params["dannce_train_dir"], params["epochs"]),
    ]

    if (
        params["expval"]
        and not params["use_npy"]
        and not params["heatmap_reg"]
    ):
        save_callback = cb.savePredTargets(
            params["epochs"],
            X_train,
            X_train_grid,
            X_valid,
            X_valid_grid,
            partition["train_sampleIDs"],
            partition["valid_sampleIDs"],
            params["dannce_train_dir"],
            y_train,
            y_valid,
        )
    elif not params["expval"] and not params["use_npy"] and not params["heatmap_reg"]:
        save_callback = cb.saveMaxPreds(
            partition["train_sampleIDs"],
            X_train,
            datadict_3d,
            params["dannce_train_dir"],
            com3d_dict,
            params,
        )
<<<<<<< HEAD
        callbacks = callbacks + [max_save_callback]
    
    print("Model Architecture: ")
    print(model.summary())

    # import pdb; pdb.set_trace()
=======

    if params["save_pred_targets"]:
        callbacks = callbacks + [save_callback]
>>>>>>> 06424e6c

    model.fit(
        x=train_generator,
        steps_per_epoch=len(train_generator),
        validation_data=valid_generator,
        validation_steps=len(valid_generator),
        verbose=params["verbose"],
        epochs=params["epochs"],
        callbacks=callbacks,
    )

<<<<<<< HEAD
    logging.info(prepend_log_msg + "Renaming weights file with best epoch description")
    processing.rename_weights(dannce_train_dir, kkey, mon)
=======
    print("Renaming weights file with best epoch description")
    bestmodel_pth, bestdict = processing.rename_weights(dannce_train_dir, kkey, mon)
>>>>>>> 06424e6c

    logging.info(prepend_log_msg + "Saving full model at end of training")
    sdir = os.path.join(params["dannce_train_dir"], "fullmodel_weights")
    if not os.path.exists(sdir):
        os.makedirs(sdir)

    model = nets.remove_heatmap_output(model, params)
    finalmodel_pth = os.path.join(sdir, "fullmodel_end.hdf5")
    model.save(finalmodel_pth)

    print("Saving predictions for {} and {}".format(bestmodel_pth,
                                                    finalmodel_pth))

    processing.save_pred_targets(bestmodel_pth,
                                 model,
                                 save_callback,
                                 bestdict,
                                 params)

    logging.info(prepend_log_msg + "done!")


def dannce_predict(params: Dict):
    """Predict with dannce network

    Args:
        params (Dict): Paremeters dictionary.
    """

    # Setup Logging for com_train
    if not os.path.exists(os.path.dirname(params["log_dest"])):
        os.makedirs(os.path.dirname(params["log_dest"]))
    logging.basicConfig(filename=params["log_dest"], level=params["log_level"], 
                        format='%(asctime)s %(levelname)s:%(message)s', datefmt='%m/%d/%Y %I:%M:%S %p')
    prepend_log_msg = file_path + ".dannce_predict "
    
    #os.environ["CUDA_VISIBLE_DEVICES"] = params["gpu_id"]

    make_folder("dannce_predict_dir", params)

    params = setup_dannce_predict(params)

    (
        params["experiment"][0],
        samples_,
        datadict_,
        datadict_3d_,
        cameras_,
        com3d_dict_,
    ) = do_COM_load(
        params["experiment"][0],
        params["experiment"][0],
        0,
        params,
        training=False,
    )

    # Write 3D COM to file. This might be different from the input com3d file
    # if arena thresholding was applied.
    write_com_file(params, samples_, com3d_dict_)

    # The library is configured to be able to train over multiple animals ("experiments")
    # at once. Because supporting code expects to see an experiment ID# prepended to
    # each of these data keys, we need to add a token experiment ID here.
    samples = []
    datadict = {}
    datadict_3d = {}
    com3d_dict = {}
    (samples, datadict, datadict_3d, com3d_dict,) = serve_data_DANNCE.add_experiment(
        0,
        samples,
        datadict,
        datadict_3d,
        com3d_dict,
        samples_,
        datadict_,
        datadict_3d_,
        com3d_dict_,
    )
    cameras = {}
    cameras[0] = cameras_
    camnames = {}
    camnames[0] = params["experiment"][0]["camnames"]

    # Need a '0' experiment ID to work with processing functions.
    # *NOTE* This function modified camnames in place
    # to add the appropriate experiment ID
    cameras, datadict, params = serve_data_DANNCE.prepend_experiment(
        params, datadict, 1, camnames, cameras, dannce_prediction=True
    )

    samples = np.array(samples)

    # Initialize video dictionary. paths to videos only.
    # TODO: Remove this immode option if we decide not
    # to support tifs
    if params["immode"] == "vid":
        vids = {}
        vids = processing.initialize_vids(params, datadict, 0, vids, pathonly=True)

    # Parameters
    valid_params = {
        "dim_in": (
            params["crop_height"][1] - params["crop_height"][0],
            params["crop_width"][1] - params["crop_width"][0],
        ),
        "n_channels_in": params["n_channels_in"],
        "batch_size": params["batch_size"],
        "n_channels_out": params["n_channels_out"],
        "out_scale": params["sigma"],
        "crop_width": params["crop_width"],
        "crop_height": params["crop_height"],
        "vmin": params["vmin"],
        "vmax": params["vmax"],
        "nvox": params["nvox"],
        "interp": params["interp"],
        "depth": params["depth"],
        "channel_combo": params["channel_combo"],
        "mode": "coordinates",
        "camnames": camnames,
        "immode": params["immode"],
        "shuffle": False,
        "rotation": False,
        "vidreaders": vids,
        "distort": True,
        "expval": params["expval"],
        "crop_im": False,
        "chunks": params["chunks"],
        "mono": params["mono"],
        "mirror": params["mirror"],
        "predict_flag": True,
    }

    # Datasets
    valid_inds = np.arange(len(samples))
    partition = {"valid_sampleIDs": samples[valid_inds]}

    # TODO: Remove tifdirs arguments, which are deprecated
    tifdirs = []

    # Generators
    if params["predict_mode"] == "torch":
        import torch

        # Because CUDA_VISBILE_DEVICES is already set to a single GPU, the gpu_id here should be "0"
        genfunc = generator.DataGenerator_3Dconv_torch
    elif params["predict_mode"] == "tf":
        genfunc = generator.DataGenerator_3Dconv_tf
    else:
        genfunc = generator.DataGenerator_3Dconv

    predict_generator = genfunc(
        partition["valid_sampleIDs"],
        datadict,
        datadict_3d,
        cameras,
        partition["valid_sampleIDs"],
        com3d_dict,
        tifdirs,
        **valid_params
    )

    model = build_model(params, camnames)

    if params["maxbatch"] != "max" and params["maxbatch"] > len(predict_generator):
        logging.info(
            prepend_log_msg +
            "Maxbatch was set to a larger number of matches than exist in the video. Truncating"
        )
        processing.print_and_set(params, "maxbatch", len(predict_generator))

    if params["maxbatch"] == "max":
        processing.print_and_set(params, "maxbatch", len(predict_generator))

    if params["write_npy"] is not None:
        # Instead of running inference, generate all samples
        # from valid_generator and save them to npy files. Useful
        # for working with large datasets (such as Rat 7M) because
        # .npy files can be loaded in quickly with random access
        # during training.
        logging.info(prepend_log_msg + "Writing samples to .npy files")
        processing.write_npy(params["write_npy"], predict_generator)
        return

    save_data = inference.infer_dannce(
        predict_generator,
        params,
        model,
        partition,
        params["n_markers"],
    )

    if params["expval"]:
        if params["save_tag"] is not None:
            path = os.path.join(
                params["dannce_predict_dir"],
                "save_data_AVG%d.mat" % (params["save_tag"]),
            )
        else:
            path = os.path.join(params["dannce_predict_dir"], "save_data_AVG.mat")
        p_n = savedata_expval(
            path,
            params,
            write=True,
            data=save_data,
            tcoord=False,
            num_markers=params["n_markers"],
            pmax=True,
        )
    else:
        if params["save_tag"] is not None:
            path = os.path.join(
                params["dannce_predict_dir"],
                "save_data_MAX%d.mat" % (params["save_tag"]),
            )
        else:
            path = os.path.join(params["dannce_predict_dir"], "save_data_MAX.mat")
        p_n = savedata_tomat(
            path,
            params,
            params["vmin"],
            params["vmax"],
            params["nvox"],
            write=True,
            data=save_data,
            num_markers=params["n_markers"],
            tcoord=False,
        )


def setup_dannce_predict(params):
    # Depth disabled until next release.
    params["depth"] = False
    # Make the prediction directory if it does not exist.

    # Load the appropriate loss function and network
    try:
        params["loss"] = getattr(losses, params["loss"])
    except AttributeError:
        params["loss"] = getattr(keras_losses, params["loss"])
    params["net_name"] = params["net"]
    params["net"] = getattr(nets, params["net_name"])
    # Default to 6 views but a smaller number of views can be specified in the DANNCE config.
    # If the legnth of the camera files list is smaller than n_views, relevant lists will be
    # duplicated in order to match n_views, if possible.
    params["n_views"] = int(params["n_views"])

    # While we can use experiment files for DANNCE training,
    # for prediction we use the base data files present in the main config
    # Grab the input file for prediction
    params["label3d_file"] = processing.grab_predict_label3d_file()
    params["base_exp_folder"] = os.path.dirname(params["label3d_file"])

    # default to slow numpy backend if there is no predict_mode in config file. I.e. legacy support
    params["predict_mode"] = (
        params["predict_mode"] if params["predict_mode"] is not None else "numpy"
    )
    params["multi_mode"] = False
    print("Using {} predict mode".format(params["predict_mode"]))

    print("Using camnames: {}".format(params["camnames"]))
    # Also add parent params under the 'experiment' key for compatibility
    # with DANNCE's video loading function
    params["experiment"] = {}
    params["experiment"][0] = params

    if params["start_batch"] is None:
        params["start_batch"] = 0
        params["save_tag"] = None
    else:
        params["save_tag"] = params["start_batch"]

    if params["new_n_channels_out"] is not None:
        params["n_markers"] = params["new_n_channels_out"]
    else:
        params["n_markers"] = params["n_channels_out"]

    # For real mono prediction
    params["chan_num"] = 1 if params["mono"] else params["n_channels_in"]

    return params


def write_com_file(params, samples_, com3d_dict_):
    prepend_log_msg = file_path + ".write_com_file "
    cfilename = os.path.join(params["dannce_predict_dir"], "com3d_used.mat")
    logging.info(prepend_log_msg + "Saving 3D COM to {}".format(cfilename))
    c3d = np.zeros((len(samples_), 3))
    for i in range(len(samples_)):
        c3d[i] = com3d_dict_[samples_[i]]
    sio.savemat(cfilename, {"sampleID": samples_, "com": c3d})


def build_model(params: Dict, camnames: List) -> Model:
    """Build model for dannce prediction.

    Args:
        params (Dict): Parameters dictionary.
        camnames (List): Camera names.

    Returns:
        (Model): Dannce model
    """
    # Build net
    prepend_log_msg = file_path + ".build_model "
    logging.info(prepend_log_msg + "Initializing Network...")

    # This requires that the network be saved as a full model, not just weights.
    # As a precaution, we import all possible custom objects that could be used
    # by a model and thus need declarations

    if params["dannce_predict_model"] is not None:
        mdl_file = params["dannce_predict_model"]
    else:
        wdir = params["dannce_train_dir"]
        weights = os.listdir(wdir)
        weights = [f for f in weights if ".hdf5" in f and "checkpoint" not in f]
        weights = sorted(weights, key=lambda x: int(x.split(".")[1].split("-")[0]))
        weights = weights[-1]

        mdl_file = os.path.join(wdir, weights)
        # if not using dannce_predict model (thus taking the final weights in train_results),
        # set this file to dannce_predict_model so that it will still get saved with metadata
        params["dannce_predict_model"] = mdl_file

    logging.info(prepend_log_msg + "Loading model from " + mdl_file)

    if (
        params["net_name"] == "unet3d_big_tiedfirstlayer_expectedvalue"
        or params["from_weights"] is not None
    ):
        gridsize = tuple([params["nvox"]] * 3)
        params["dannce_finetune_weights"] = processing.get_ft_wt(params)

        if params["train_mode"] == "finetune":
            logging.info(
                prepend_log_msg +
                "Initializing a finetune network from {}, into which weights from {} will be loaded.".format(
                    params["dannce_finetune_weights"], mdl_file
                )
            )
            model = params["net"](
                params["loss"],
                float(params["lr"]),
                params["chan_num"] + params["depth"],
                params["n_channels_out"],
                len(camnames[0]),
                params["new_last_kernel_size"],
                params["new_n_channels_out"],
                params["dannce_finetune_weights"],
                params["n_layers_locked"],
                norm_method=params["norm_method"],
                gridsize=gridsize,
            )
        else:
            # This network is too "custom" to be loaded in as a full model, until I
            # figure out how to unroll the first tied weights layer
            model = params["net"](
                params["loss"],
                float(params["lr"]),
                params["chan_num"] + params["depth"],
                params["n_channels_out"],
                len(camnames[0]),
                norm_method=params["norm_method"],
                include_top=True,
                gridsize=gridsize,
            )
        model.load_weights(mdl_file)
    else:
        model = load_model(
            mdl_file,
            custom_objects={
                "ops": ops,
                "slice_input": nets.slice_input,
                "mask_nan_keep_loss": losses.mask_nan_keep_loss,
                "mask_nan_l1_loss": losses.mask_nan_l1_loss,
                "log_cosh_loss": losses.log_cosh_loss,
                "huber_loss": losses.huber_loss,
                "euclidean_distance_3D": losses.euclidean_distance_3D,
                "centered_euclidean_distance_3D": losses.centered_euclidean_distance_3D,
            },
        )

    # If there is a heatmap regularization i/o, remove it
    model = nets.remove_heatmap_output(model, params)

    # If there was an exposed heatmap for AVG+MAX training, remove it
    model = nets.remove_exposed_heatmap(model)

    # To speed up expval prediction, rather than doing two forward passes: one for the 3d coordinate
    # and one for the probability map, here we splice on a new output layer after
    # the softmax on the last convolutional layer
    if params["expval"]:
        o2 = GlobalMaxPooling3D()(model.layers[-3].output)
        model = Model(
            inputs=[model.layers[0].input, model.layers[-2].input],
            outputs=[model.layers[-1].output, o2],
        )

    return model


def do_COM_load(exp: Dict, expdict: Dict, e, params: Dict, training=True):
    """Load and process COMs.

    Args:
        exp (Dict): Parameters dictionary for experiment
        expdict (Dict): Experiment specific overrides (e.g. com_file, vid_dir)
        e (TYPE): Description
        params (Dict): Parameters dictionary.
        training (bool, optional): If true, load COM for training frames.

    Returns:
        TYPE: Description
        exp, samples_, datadict_, datadict_3d_, cameras_, com3d_dict_

    Raises:
        Exception: Exception when invalid com file format.
    """
    # Set Prepend logging message
    prepend_log_msg = file_path + ".do_COM_load "

    (
        samples_,
        datadict_,
        datadict_3d_,
        cameras_,
    ) = serve_data_DANNCE.prepare_data(exp, prediction=False if training else True)

    # If there is "clean" data (full marker set), can take the
    # 3D COM from the labels
    if exp["com_fromlabels"] and training:
        logging.info(prepend_log_msg + "For experiment {}, calculating 3D COM from labels".format(e))
        com3d_dict_ = deepcopy(datadict_3d_)
        for key in com3d_dict_.keys():
            com3d_dict_[key] = np.nanmean(datadict_3d_[key], axis=1, keepdims=True)
    elif "com_file" in expdict and expdict["com_file"] is not None:
        exp["com_file"] = expdict["com_file"]
        if ".mat" in exp["com_file"]:
            c3dfile = sio.loadmat(exp["com_file"])
            com3d_dict_ = check_COM_load(c3dfile, "com", params["medfilt_window"])
        elif ".pickle" in exp["com_file"]:
            datadict_, com3d_dict_ = serve_data_DANNCE.prepare_COM(
                exp["com_file"],
                datadict_,
                comthresh=params["comthresh"],
                weighted=params["weighted"],
                camera_mats=cameras_,
                method=params["com_method"],
            )
            if params["medfilt_window"] is not None:
                raise Exception(
                    "Sorry, median filtering a com pickle is not yet supported. Please use a com3d.mat or *dannce.mat file instead"
                )
        else:
            raise Exception("Not a valid com file format")
    else:
        # Then load COM from the label3d file
        exp["com_file"] = expdict["label3d_file"]
        c3dfile = io.load_com(exp["com_file"])
        com3d_dict_ = check_COM_load(c3dfile, "com3d", params["medfilt_window"])

    logging.info(prepend_log_msg + "Experiment {} using com3d: {}".format(e, exp["com_file"]))

    if params["medfilt_window"] is not None:
        logging.info(
            prepend_log_msg +
            "Median filtering COM trace with window size {}".format(
                params["medfilt_window"]
            )
        )

    # Remove any 3D COMs that are beyond the confines off the 3D arena
    do_cthresh = True if exp["cthresh"] is not None else False

    pre = len(samples_)
    samples_ = serve_data_DANNCE.remove_samples_com(
        samples_,
        com3d_dict_,
        rmc=do_cthresh,
        cthresh=exp["cthresh"],
    )
    msg = "Removed {} samples from the dataset because they either had COM positions over cthresh, or did not have matching sampleIDs in the COM file"
    logging.info(prepend_log_msg + msg.format(pre - len(samples_)))

    return exp, samples_, datadict_, datadict_3d_, cameras_, com3d_dict_


def check_COM_load(c3dfile: Dict, kkey: Text, win_size: int):
    """Check that the COM file is of the appropriate format, and filter it.

    Args:
        c3dfile (Dict): Loaded com3d dictionary.
        kkey (Text): Key to use for extracting com.
        wsize (int): Window size.

    Returns:
        Dict: Dictionary containing com data.
    """
    # Set logging prepend message
    prepend_log_msg = file_path + ".check_COM_load "

    c3d = c3dfile[kkey]

    # do a median filter on the COM traces if indicated
    if win_size is not None:
        if win_size % 2 == 0:
            win_size += 1
            logging.info(prepend_log_msg + "medfilt_window was not odd, changing to: {}".format(win_size))

        from scipy.signal import medfilt

        c3d = medfilt(c3d, (win_size, 1))

    c3dsi = np.squeeze(c3dfile["sampleID"])
    com3d_dict = {s: c3d[i] for (i, s) in enumerate(c3dsi)}
    return com3d_dict<|MERGE_RESOLUTION|>--- conflicted
+++ resolved
@@ -1355,18 +1355,14 @@
             com3d_dict,
             params,
         )
-<<<<<<< HEAD
-        callbacks = callbacks + [max_save_callback]
     
+    if params["save_pred_targets"]:
+        callbacks = callbacks + [save_callback]
+
     print("Model Architecture: ")
     print(model.summary())
 
     # import pdb; pdb.set_trace()
-=======
-
-    if params["save_pred_targets"]:
-        callbacks = callbacks + [save_callback]
->>>>>>> 06424e6c
 
     model.fit(
         x=train_generator,
@@ -1378,13 +1374,8 @@
         callbacks=callbacks,
     )
 
-<<<<<<< HEAD
     logging.info(prepend_log_msg + "Renaming weights file with best epoch description")
-    processing.rename_weights(dannce_train_dir, kkey, mon)
-=======
-    print("Renaming weights file with best epoch description")
     bestmodel_pth, bestdict = processing.rename_weights(dannce_train_dir, kkey, mon)
->>>>>>> 06424e6c
 
     logging.info(prepend_log_msg + "Saving full model at end of training")
     sdir = os.path.join(params["dannce_train_dir"], "fullmodel_weights")
@@ -1397,14 +1388,13 @@
 
     print("Saving predictions for {} and {}".format(bestmodel_pth,
                                                     finalmodel_pth))
+    logging.info(prepend_log_msg + "done!")
 
     processing.save_pred_targets(bestmodel_pth,
                                  model,
                                  save_callback,
                                  bestdict,
                                  params)
-
-    logging.info(prepend_log_msg + "done!")
 
 
 def dannce_predict(params: Dict):
